# Changelog

All notable changes to this project will be documented in this file.

The format is based on [Keep a Changelog](https://keepachangelog.com/en/1.0.0/),
and this project adheres to [Semantic Versioning](https://semver.org/spec/v2.0.0.html).

<<<<<<< HEAD
## [2.3.0] - 2023-01-30

### Added

- CASMHMS-5863 - Added Reacquire() function to the reservations client library.
=======
## [2.3.0] - 2023-01-26

### Fixed

- CASMHMS-5902: Linting of language in API spec (no content changes); corrected markdown formatting issue in changelog
>>>>>>> 11af9395

## [2.2.0] - 2023-01-09

### Removed

- CASMHMS-5626 - Removed v1 API

## [1.62.0] - 2023-01-09

### Fixed

- HSN NIC numbering for devices running proliant iLO redfish.

## [1.61.0] - 2022-12-19

### Changed

- Update service values test to allow custom role and subrole configurations.

## [1.60.0] - 2022-12-01

### Fixed

- Restored previous name of GitHub Actions workflow file for test images.

## [1.59.0] - 2022-11-16

### Changed

CASMHMS-5747 - Refactored HSM CT tests for HMTH, including:
- Update HSM CT tests to use latest hms-test:4.0.0 image
- Break out HSM CT tests into non-disruptive, disruptive, and destructive test buckets
- Add many new API tests that execute in the runCT environment in the build pipeline
- Fixes to Swagger specification to reflect actual API behavior

## [1.58.1] - 2022-08-31

### Fixed

- CASMHMS-5726 - Fixed syntax error in migration down step 22

## [1.58.0] - 2022-08-11

### Fixed

- CASMHMS-5675 - HSM now discovers HSN NICs under '/redfish/v1/Chassis/<sysid>/Devices' for Proliant iLO redfish implementations.
- CASMHMS-5675 - HSN now ignores non-HSN NICs that show up for Proliant iLO redfish implementations.

## [1.57.0] - 2022-07-27

### Fixed

- CASMHMS-5355 - /locks/reservations/check now reports the reservations that were not found.
- CASMHMS-5387 - HSM now discovers the power URL for Intel nodes.

## [1.56.0] - 2022-07-19

### Fixed

- CASMHMS-5625 - Removed much of the redundant v1 API code in preparation for removal in CSM 1.4.
- CASMHMS-5610 - Fixed POST /Inventory/RedfishEndpoints returning 500 instead of 409 for conflicts.
- CASMHMS-5373 - Fixed locking bug preventing 'Flexible' requests from working.

## [1.55.0] - 2022-06-22

### Changed

- Updated CT tests to hms-test:3.1.0 image as part of Helm test coordination.

## [1.54.0] - 2022-06-21

### Added

- CASMHMS-5591 - Added indexes to the hwinv_hist table to speed up migration step 20.

## [1.53.0] - 2022-06-16

### Fixed

- CASMHMS-4972 - HSM now ignores A100 NV Switch and Baseboard when discovering GPUs on Proliant iLO devices.

## [1.52.0] - 2022-06-03

### Changed

- HSM now uses the 'Class' from SLS

## [1.51.0] - 2022-05-10

### Changed

- Converted image builds to be via github actions, updated the image links to be in artifactory.algol60.net
- Added a runCT.sh script that can run the tavern tests and smoke tests in a docker-compose environment.
- Refactored CT tests and their directory structure.
- Renamed dockerfiles.

## [1.50.0] - 2022-05-03

### Fixed

- CASMHMS-5511 - Fixed issue causing FRU data to get improperly populated for empty locations.

## [1.49.0] - 2022-03-04

### Added

- CASMHMS-4974 - Added HSM GET /v2/status/locks API.

## [1.48.0] - 2022-02-18

### Fixed

- CASMINST-4069 - Updated HSM components test for new expected BMC management roles.

## [1.47.0] - 2022-02-10

### Added

- Added flexible-model methods to the service-reservation package.

## [1.46.0] - 2022-02-07

### Added

- CASMHMS-5278 - Added HSM SCN subscription database unit tests.

## [1.45.0] - 2022-02-07

### Changed

- CASMHMS-5365 - Updated HSM CT tests for custom roles and subroles.

## [1.44.0] - 2022-02-02

### Added

- CASMHMS-5353 - Added CheckDeputyKeys() method to service_reservations package.

## [1.43.0] - 2022-01-31

### Added

- CASMHMS-5348 - Fixed NULL value issue with POST /Inventory/EthernetInterfaces

## [1.42.0] - 2022-01-24

### Added

- CASMHMS-633 - Added HSM hardware inventory unit tests.

## [1.41.0] - 2022-01-11

### Added

- CASMHMS-632 - Added HSM component endpoint unit tests.

## [1.40.0] - 2022-01-06

### Added

- CASMHMS-634 - Added HSM Redfish endpoint unit tests.

## [1.39.0] - 2021-12-21

### Changed

Replaced golang Sarama kafka interface with Confluent.

## [1.38.0] - 2021-12-07

### Added

- CASMTRIAGE-2801 - Added support for HPE PDUs to ComponentEndpoints CT test.

- Added vaild state transitions section to the HSM swagger doc.

### Changed

- Corrections to the HSM swagger doc including correcting typos, updating parameter descriptions to include valid values, updating parameter descriptions to include if they can be specified multiple times, and properly marking fields as required.

## [1.37.0] - 2021-11-05

### Added

- Support for HPE PDUs

## [1.36.0] - 2021-11-19

### Changed

- CASMHMS-5205 - Rename HSM CT smoke tests to swap execution order.

## [1.35.0] - 2021-11-18

### Changed

- CASMHMS-5198 - Updated image refs in the chart.

## [1.34.0] - 2021-11-16

### Changed

- CASMHMS-5272 - Added support for AuxiliaryController Redfish subtype to ComponentEndpoints CT test.

## [1.33.0] - 2021-11-12

### Changed

- CASMHMS-5239 - HSM now kicks off re-discovery for nodeBMCs when a power on redfish event is received for its slot.

### Fixed

- CASMHMS-5233 - HSM correctly ignores duplicate xnames given as arguments to `POST /Inventory/Discover`

## [1.32.0] - 2021-10-27

### Added

- CASMHMS-5055 - Added SMD CT test RPM.

## [1.31.0] - 2021-10-19

### Changed

- CASMHMS-5226 - Add priority value to postgres cluster resource

## [1.30.19] - 2021-10-06

### Changed

- CASMHMS-4951 - Changed HSM to use NAME and ProductPartNumber fields in place of empty Model and PartNumber fields for GPUs discovered on HPE hardware.

- CASMHMS-4954 - Changed HSM to use the NAME field in place of an empty Model field for Enclosures.

## [1.30.18] - 2021-09-28

### Changed

- Changed cray-service version to ~6.0.0

## [1.30.17] - 2021-09-10

### Changed

- Changed the docker image to run as the user nobody

## [1.30.16] - 2021-09-07

### Added

- CASMHMS-5039 - Added support for power capping for Bard Peak nodes.
- Workaround for discovery for Bard Peak to correctly discover node BMCs.

### Fixed

- Bulk postgres operations trying to operate on the same row multiple times.

### Changed

- CASMHMS-5041 - Set the 'Name' field in the power control struct for Apollo 6500.

## [1.30.15] - 2021-08-24

### Changed

- CASMHMS-5036 - Updated the discovery status CT smoke test with troubleshooting steps.

## [1.30.14] - 2021-08-19

### Changed

- CASMHMS-4835 - Changed HSM postgres operations to use bulk Inserts and Updates when working with multiple entries.

## [1.30.13] - 2021-08-10

### Changed

- Added GitHub configuration files.

## [1.30.12] - 2021-08-03

### Changed

- CASMTRIAGE-1808 - Updated the ComponentEndpoints CT test for multiple accelerator components.

## [1.30.11] - 2021-08-02

### Changed

- CASMHMS-4885 - Set pod priority for HSM.

## [1.30.10] - 2021-07-30

### Changed

- CASMHMS-4990 - Add "HPE" to the match list for Cray manufacturer.

## [1.30.9] - 2021-07-26

### Added

- github transition phase 3. Remove stash references.

## [1.30.8] - 2021-07-22

### Added

- Added Jenkins file and Makefile for migrating hms-smd to github.

## [1.30.7] - 2021-07-20

### Added

- CASMHMS-4927 - smd-init prunes previously bloated hwinv_hist database tables of redundant hardware history events.

### Changed

- CASMHMS-4927 - FRU history events are only generated if a change occurred.

### Fixed

- CASMHMS-4971 - Fixed HSM crashing when discovering Bard Peak nodes

## [1.30.6] - 2021-07-01

### Added

- CASMHMS-4930 - Enabled automatic postgres backups in the helm chart.

## [1.30.5] - 2021-07-13

### Changed

- CASMINST-2680 - Updated CT tests for when ncn-m001 is not part of the management cluster.

## [1.30.4] - 2021-06-30

### Security

- CASMHMS-4898 - Updated base container images for security updates.

## [1.30.3] - 2021-06-18

### Fixed

- CASMHMS-4884 - Fixed HSM crashing when manually adding power supplies via POST /Inventory/Hardware

## [1.30.2] - 2021-06-18

### Changed

- CASMINST-2511 - Update the ComponentEndpoints CT test to make InterfaceEnabled an optional EthernetNICInfo field and add it to RedfishSystemInfo.

## [1.30.1] - 2021-06-02

### Changed

- CASMHMS-4842 - HSM now joins a client group with its replicas to share at pool of redfish events from the kafka bus

## [1.29.1] - 2021-06-01

### Fixed

- CASMHMS-4865 - Fixed component filtering when locking components.

## [1.29.0] - 2021-05-28

### Added

- CASMHMS-4706 - Added support for power capping HPE Apollo 6500.

## [1.28.19] - 2021-05-28

### Changed

- CASMPET-4148 - Change smd-postgres pvc size to 100GB

## [1.28.18] - 2021-05-13

### Changed

- CASMHMS-4834 - Modifies Insert, Delete, and Update postgres operations on the v2 locking interface use bulk operations.

## [1.28.17] - 2021-05-14

### Added

- CASMHMS-4836 - Support for parsing redfish events from HPE iLo nodes

## [1.28.16] - 2021-05-10

### Changed

- Changed kubernetes values.yaml for podAntiAffinity from istio-ingressgateway

## [1.28.15] - 2021-05-05

### Changed

- Updated docker-compose files to pull images from Artifactory instead of DTR.

## [1.28.14] - 2021-05-04

### Changed

- CASMHMS-4796 - HSM no longer takes out row exclusive locks in postgres.
- CASMHMS-4796 - Reuses http transport whenever possible.
- CASMHMS-4796 - Pod resources are increased for both HSM and postgres.
- CASMHMS-4796 - Readiness probe timeout is increased.
- CASMHMS-4796 - Set GOMAXPROCS to tune HSM to the CPU resource limits.
- CASMHMS-4796 - Unset SetConnMaxLifetime() so postgres connections can be reused.
- CASMHMS-4796 - Set indexs on role/subrole rows in the components table

## [1.28.13] - 2021-05-04

### Changed

- CASMHMS-4810 - Allow valid nodeAccel type xnames for more than 8 GPUs

## [1.28.12] - 2021-05-03

### Changed
- CASMHMS-4811 - Added anti-affinity for HSM to avoid (if possible) scheduling on the same nodes as the Istio gateways.

## [1.28.11] - 2021-04-28

### Removed

- CASMHMS-4794 - Disabled CT test for the DiscoveryStatus API.

## [1.28.10] - 2021-04-20

### Fixed

- CASMHMS-4751 - Increased the wait-for-postgres resource limit

## [1.28.9] - 2021-04-16

### Fixed

- CASMHMS-4719 - Fix HSM postgres slowness during discovery floods on large (2000+ nodes) systems.

### Changed

- CASMHMS-4719 - Changed FRU tracking to be more simple and avoid long running sql queries.

## [1.28.8] - 2021-04-14

### Fixed

- CASMHMS-4700 - HSM now discovers GPUs in PCI slots on HPE hardware

## [1.28.7] - 2021-04-14

### Fixed

- CASMHMS-4713 - Fix HTTP response leaks

## [1.28.6] - 2021-04-12

### Changed

- CASMHMS-4693 - Update HSM Hardware Inventory CT test to allow empty drive bays.
- CASMHMS-4709 - Update HSM Hardware Inventory CT test to allow more ProcessorType data values.

## [1.28.5] - 2021-04-06

### Fixed

- CASMHMS-4593 - PATCH /v2/Inventory/EthernetInterfaces/<id> now allows ComponentID only patches

## [1.28.4] - 2021-04-06

### Changed

- CASMHMS-4579 - Update the cray-service chart to 2.4.5.

## [1.28.3] - 2021-03-31

### Changed

- CASMHMS-4605 - Update the loftsman/docker-kubectl image to use a production version.

## [1.28.2] - 2021-03-08

### Changed

- Added a note in HSM v1 and v2 Swagger about v1 deprecation.

## [1.28.1] - 2021-02-04

### Changed

- Added User-Agent header to outbound HTTP requests.

## [1.28.0] - 2021-02-01

### Changed

- Updated to MIT License
- Updated HMS libraries to latest
- Code changes to test.go code for updates to hms-cert

## [1.27.1] - 2021-01-20

### Changed

- CASMHMS-4334 Fixed issue with Processor discovery

## [1.27.0] - 2021-01-14

### Changed

- Updated license file.


## [1.26.8] - 2020-12-18

### Changed

- CASMHMS-4295 - Changed partitions API to restrict partition names to the p# or p#.# (hard.soft) naming convention for partitions so they will work correctly with other APIs.

## [1.26.7] - 2020-12-03

### Changed

- CASMHMS-4260 - Change NodeHsnNic hardware inventory data to show as NodeHsnNicFRUInfo instead of HSNNICFRUInfo.

## [1.26.6] - 2020-11-25

### Fixed

- CASMHMS-4246 - Fixed HSM using invalid MAC addresses to generate EthernetInterface entries.

## [1.26.5] - 2020-11-24

### Changed

- CASMHMS-4240 - Change NodeAccel hardware inventory data to show as NodeAccelFRUInfo instead of ProcessorFRUInfo.

## [1.26.4] - 2020-11-23

### Changed

- CASMHMS-4237 - Update NodeAccelRiserFRUInfoRF definitions: remove Manufacturer, add Producer and EngineeringChangeLevel

## [1.26.3] - 2020-11-23

### Added

- CASMHMS-4224 Added the discovery for NetworkAdapters (NodeHsnNic HMS types) to HSM

## [1.26.2] - 2020-11-20

### Added

- CASMHMS-4087 Added the NodeAccelRiser type to represent GPUSubsystem baseboards, ie Redstone

## [1.26.1] - 2020-11-18

### Changed

- CASMHMS-4211 - Added final CA bundle configmap handling to Helm chart.

## [1.26.0] - 2020-11-17

### Changed

- CASMHMS-4158 - The V2 API for Component Ethernet Interfaces now supports associating multiple IP addresses to a single MAC Address. The new IP Address structure has a optional Network field to note which network an IP Address is apart of. Added new APIS to manipulate the IPAddresses
- The V1 Component Ethernet Interfaces API remains unchanged, except for new behavior when performing a PATCH on a component ethernet interface with a new IPAddress that has multiple IP addresses it will return a Bad Request status code as this is a ambiguous situation.

## [1.25.6] - 2020-11-13

### Fixed

- CASMHMS-4077 - HSM now periodically updates the timestamp of currently running discovery jobs.

### Changed

- CASMHMS-4077 - Much of the HSM manual rediscovery path has been parallelized

## [1.25.5] - 2020-11-10

### Changed

- CASMHMS-3848 - HSM now queries HBTD for heartbeat status of nodes it discovers in the 'On' state to see if they should be 'Ready'.

## [1.25.4] - 2020-11-05

### Changed

- CASMHMS-3232 - HSM now retries sending failed SCNs.

## [1.25.3] - 2020-10-29

### Security

- CASMHMS-4148 - Update HMS vendor code for security fix.
- Set grpc go module to v1.29.1 to resolve smd-related grpc/etcd incompatibility issue.

## [1.25.2] - 2020-10-27

### Changed

- CASMHMS-4144 - Update to latest cray-service base chart v2.2.0 to pick up postgres labels.

## [1.25.1] - 2020-10-21

### Security

- CASMHMS-4105 - Updated base Golang Alpine image to resolve libcrypto vulnerability.

## [1.25.0] - 2020-10-19

### Added

- Added a V2 of SMD; V1 is now on the deprecation path.  We have added a new locking and reservations API

## [1.24.1] - 2020-10-16

### Added

- CASMHMS-4111 - Added a POST to the /Inventory/Hardware REST endpoint to generically add hw inventory entries from external sources.

### Removed

- CASMHMS-4111 - Removed HSNInterfaces APIs and functionality

## [1.24.0] - 2020-10-13

### Added

- Added support for TLS certs for Redfish endpoint communcations.

## [1.23.1] - 2020-09-16

### Fixed

- CASMHMS-4026 - HSM now correctly resyncs its ComponentEndpoint cache when a redfish event comes from a PDU controller.

## [1.23.0] - 2020-09-16

### Summary and Scope

These are changes to charts in support of:

- moving to Helm v1/Loftsman v1
- the newest 2.x cray-service base chart
  - upgraded to support Helm v3
  - modified containers/init containers, volume, and persistent volume claim value definitions to be objects instead of arrays
- the newest 0.2.x cray-jobs base chart
  - upgraded to support Helm v3

## [1.22.10] - 2020-09-10

### Security

- CASMHMS-3997 - Updated hms-smd to use latest trusted baseOS images.

## [1.22.9] - 2020-09-10

### Added

- CASMHMS-4018 - Added code to process GPU info from redfish correctly

## [1.22.8] - 2020-09-02

### Added

- CASMHMS-3975 - Added a mechanism for restarting orphaned discovery jobs

## [1.22.7] - 2020-08-18

### Added

- CASMHMS-3509 - Added the hms-base config file into the HSM chart

## [1.22.6] - 2020-08-14

### Changed

- CASMHMS-3807 - Changed PDU discovery behavior to discover outlets as CabinetPDUPowerConnector HMS type.

## [1.22.5] - 2020-08-14

### Changed

- CASMHMS-3914 - Changed HSM to skip node discovery for CMCs with special NodeBMC xname xXcCsSb999

## [1.22.4] - 2020-08-07

### Changed
- CASMHMS-3888 - Changed PDU discovery behavior to allow Cabinet PDU controllers to have more than 1 Cabinet PDU.

## [1.22.3] - 2020-08-05

### Added

- CASMHMS-3871 - Added PowerStatusChange to the list of valid redfish event types for HSM to process.

## [1.22.2] - 2020-07-24

### Changed

- CASMHMS-3818 - CT functional test updates for /State/Components SubRoles and /SCN States.

## [1.22.1] - 2020-07-24

### Changed

- CASMHMS-3815 - Bumped the resource limits and made the compose file work.

## [1.22.0] - 2020-07-21

### Added

- CASMHMS-1466 - Added partition query parameters to /Inventory/Hardware
- CASMHMS-1466 - Added the 'parent_node' column to the hwinv_loc table to be able to associate lower components with partitions of their parents
- CASMHMS-1466 - Added a schema view that includes partition information with hwinv data.
- CASMHMS-1466 - Added the 'laststatus' query parameter to /Inventory/RedfishEndpoints to allow queries to be filtered based on discovery status.

## [1.21.3] - 2020-07-14

### Added

- CASMHMS-2921 - Fru Tracking of sC

## [1.21.2] - 2020-07-06

### Added

- CASMHMS-2919 - Fru Tracking of nC

## [1.21.1] - 2020-07-01

### Changed

- CASMHMS-3617 - Changed 'PATCH /Inventory/EthernetInterfaces' to include 'CompID' as a patchable value.

## [1.21.0] - 2020-06-26

### Added

- CASMHMS-3462 - HSNInterfaces REST API which includes GET/POST/DELETE /Inventory/HSNInterfaces and GET/PATCH/DELETE /Inventory/HSNInterfaces/{xname}

## [1.20.10] - 2020-06-15

### Removed

- CASMHMS-3575 - Disabled CT test for /Defaults/NodeMaps since it is deprecated in favor of SLS.

## [1.20.9] - 2020-06-10

### Added

- CASMHMS-3553 - Updated HSM /State/Components CT test cases for optional 'SubRole' and 'Subtype' fields.

## [1.20.8] - 2020-06-10

### Changed

- CASMHMS-3506 - HSM now treats Ready/Warning StateData patches as only affecting components in the Ready state.

## [1.20.7] - 2020-06-08

### Fixed

- CASMHMS-3526 - fixed job cleanup.

## [1.20.6] - 2020-06-05

### Changed

- CASMHMS-3531 - Updated HSM /State/Components CT test case for optional 'SoftwareStatus' field.
- CASMHMS-3532 - Updated HSM /Subscriptions/SCN CT test case for new subscription keys.

## [1.20.5] - 2020-06-05

### Changed

- Re-inventory triggered by redfish events now only generate "Scanned" hardware history events.

## [1.20.4] - 2020-06-03

### Changed

- removed cray-smd-loader job per CASMHMS-3392

## [1.20.3] - 2020-05-26

### Changed

- Added a locking mechanism for the HSM jobList to prevent crashes.

## [1.20.2] - 2020-05-26

### Changed

- Updated the cray-service chart version.
- Changed smd-init to downgrade as well as upgrade schemas
- smd-init is now built in the same container image as HSM

### Added

- Added a job to delete the previously run smd-init and smd-loader jobs for upgrade/downgrade
- Added a persistent storage volume for storing all previously applied schema migration steps

## [1.20.1] - 2020-05-20

### Changed

- replicaCount now set to 3 in helm chart for resiliency

## [1.20.0] - 2020-05-13

### Added

- Added a REST API for storing and querying for component ethernet interfaces

## [1.19.10] - 2020-05-06

### Changed

- CASMHMS-2966 - Update hms-smd build to use trusted baseOS.

## [1.19.9] - 2020-05-01

### Changed

- Update version of hms-base to 1.7.3, which includes changes for CASMHMS-3403: modifications to xname validation for CMMRectifiers

## [1.19.8] - 2020-04-24

### Changed

- Increased the size of the fru_id column from varchar(63) to varchar(255) in the hwinv_by_loc, hwinv_by_fru, and hwinv_hist HSM database tables.
- Added more robust fruid validation to the fruid generation function.

## [1.19.7] - 2020-04-17

### Changed

- CASMHMS-3241 - Update Redfish endpoint CT test for optional IPAddress field.

## [1.19.6] - 2020-04-16

### Changed

- HSM now sets detached FRUs associated with a disabled RedfishEndpoint from their loc.
- HSM generates "removed" events in hardware history when RedfishEndpoints are disabled

### Fixed

- Fixed a bug in the hardware history cleanup logic causing all history to get deleted each day.
- Fixed a bug in node standby polling jobs causing them to match powerstate stings case-sensitively.

## [1.19.5] - 2020-04-15

### Added

- CASMHMS-3096 - added FRU tracking support for power supplies, specifically CMMRectifiers and NodeEnclosurePowerSupplies

## [1.19.4] - 2020-04-06

### Changed

- HSM now sets components associated with a disabled RedfishEndpoint to 'Empty'

## [1.19.3] - 2020-04-02

### Fixed

- HSM now correctly processes the NULL partition parameter correctly for GET /groups/<group>/members

## [1.19.2] - 2020-03-31

### Added

- Added the IPAddress field to the RedfishEndpoints API as a patchable and a queryable field.

## [1.19.1] - 2020-03-30

### Changed

- CASMHMS-3211 - Update Redfish endpoint CT test for chassis and router BMCs.

## [1.19.0] - 2020-03-26

### Added

- Added a configmap volume mount to the cray-smd deployment to mount as an updatable configfile.
- Added a config file watcher to pick up any new roles/subroles defined in the config file.
- Added /service/values/\* REST APIs to list valid values for hms-base enums.

### Changed

- Changed the valid component role and subrole values to be extendable via configfile.

## [1.18.3] - 2020-03-26

### Changed

- CASMHMS-3163 - Add additional cleanup actions for test interrupts to HSM group and partition CT tests.

## [1.18.2] - 2020-03-25

### Fixed

- CASMHMS-3097 - Update Redfish Pkg by standardizing FRUID initialization.

## [1.18.1] - 2020-03-23

### Fixed

- CASMHMS-2929 - Update Redfish Pkg by adding SerialNumber to Processor data.

## [1.18.0] - 2020-03-16

### Fixed

- CASMHMS-3137 - Update HSM CT test for /State/Components to include new 'Class' field.

## [1.17.2] - 2020-03-13

### Changed

- Transitioning a component from Ready to On is no longer a valid state transition
- Redfish events are now processed concurrently

## [1.17.1] - 2020-03-10

### Fixed

- 405 responses to include Allow header with list of allowed HTTP methods

## [1.17.0] - 2020-03-09

### Changed

- Information under the /State/Components REST API now includes the component Class (River/Mountain).

## [1.16.9] - 2020-03-06

### Fixed

- Fixed SLS URL.
- Made Docker compose work. Running `docker-compose up -d` in the root directory now gives you a working HSM with Vault.

## [1.16.8] - 2020-03-03

### Changed

- HSM now delays discovery when processor info is not populated when discovering nodes.

## [1.16.7] - 2020-02-28

### Changed

- Update discovery functions in pkg/redfish to use a default flag of "OK"

## [1.16.6] - 2020-02-26

### Changed

- Create standard FRUID initialization/validation function, apply to Memory and Chassis

## [1.16.5] - 2020-02-26

### Fixed

- HSM segfault when generating hardware history entries.

## [1.16.4] - 2020-02-24

### Changed

- Updated FRUID initialization code for MemoryMods to use unique identifier

## [1.16.3] - 2020-02-21

### Added

- Added SMD_HWINVHIST_AGE_MAX_DAYS environment variable to control when FRU history entries should be cleaned up. This defaults to 365.

### Changed

- HSM generates FRU historical data.

## [1.16.1] - 2020-02-20

### Fixed

- CASMHMS-3007 - redact passwords from redfish struct output.


## [1.16.0] - 2020-02-13

### Added

- Added PATCH /hsm/v1/Inventory/RedfishEndpoints/{xname}

### Changed

- Database version checking now looks for installed schema versions greater than or equal to the expected schema.

## [1.15.0] - 2020-02-11

### Added

- Added functionality to hmsds to store hardware inventory historical data.
- Added /hsm/v1/Inventory/Hardware/History REST endpoint (GET/DELETE)
- Added /hsm/v1/Inventory/Hardware/History/{xname} REST endpoint (GET/DELETE)
- Added /hsm/v1/Inventory/HardwareByFRU/History REST endpoint (GET)
- Added /hsm/v1/Inventory/HardwareByFRU/History/{fruid} REST endpoint (GET/DELETE)

## [1.14.0] - 2020-02-07

### Changed

- CASMHMS-1009 - added support for disks

## [1.13.2] - 2020-02-05

### Changed

- CASMHMS-2908 - RedfishEndpoints API test workaround for Intel firmware v1.93 UANs failing discovery CASMHMS-2767.

## [1.13.1] - 2020-01-31

### Changed

- CASMHMS-2860 - Updated CT test for Hardware FRU tracking API additions.

## [1.13.0] - 2020-01-30

### Changed

- Updated imports to use new hms-base, hms-compcredentials, hms-securestorage, and hms-msgbus repos in place of deprecated hms-common versions.

## [1.12.0] - 2020-01-30

### Added

- Liveness probe & settings

### Changed

- Only log probes when DEBUG or higher
- Increased k8s initialDelaySeconds and periodSeconds

## [1.11.0] - 2020-01-23

### Added

- Added query parameters to /hsm/v1/Inventory/Hardware REST endpoint
- Added query parameters to /hsm/v1/Inventory/HardwareByFRU REST endpoint
- Added query parameters to /hsm/v1/Inventory/Hardware/Query/{xname} REST endpoint
- Implemented /hsm/v1/Inventory/Hardware/Query/{xname} to accept more xnames than just "s0"

## [1.10.6] - 2020-01-22

### Fixed

- Increased size of postgresql volume to 30Gi.

## [1.10.5] - 2020-01-17

### Added

- Additional functional Tavern API tests for CT framework.

## [1.10.4] - 2019-12-20

### Added

- Functional Tavern API tests for CT framework.

## [1.10.3] - 2019-12-12

### Changed

- Updated version of hms-common.

## [1.10.2] - 2019-12-3

### Changed

- Redfish node discovery now waits for all info to be loaded from BIOS

## [1.10.1] - 2019-11-26

### Changed

- Improved retry logic in loader to essentially retry forever.

## [1.10.0] - 2019-11-22

### Added

- Subroles to HSM

## [1.9.5] - 2019-11-20

### Changed

- HSM now reloads node hwinv when nodes power on.

## [1.9.4] - 2019-11-19

### Added

- Added an Enabled field to ComponentEndpoints as a reference to the same field in the parent RedfishEndpoint.

## [1.9.3] - 2019-11-15

### Fixed

- Workaround added for gigabyte nodes with missing Ethernet Interfaces

## [1.9.2] - 2019-11-14

### Fixed

- Istio preventing HSM from receiving redfish events

## [1.9.1] - 2019-11-12

### Changed

- Reduced HSM's default log verbosity

## [1.9.0] - 2019-11-08

### Fixed

- Nodes staying in the Standby state when they don't send redfish events.

## [1.8.8] - 2019-10-28

### Added

- Support for using SLS to get NID and Role assignments for nodes

## [1.8.7] - 2019-10-25

### Added

- The CrayAlerts registry to the list of valid registries for ResourcePowerStateChanged redfish events

## [1.8.6] - 2019-10-23

### Added

- GET /hsm/v1/service/ready REST API for HSM health checks

### Changed

- Liveliness and readiness probes for the HSM deployment now point to GET /hsm/v1/service/ready
- The hmsds log level now gets set to match HSM's log level.

### Fixed

- Missing query parameters, enabled and softwarestatus, in the swagger doc.

## [1.8.5] - 2019-10-17

### Added

- Added Oids to the PowerControl struct

## [1.8.4] - 2019-10-16

### Added

- Discovery of EPO redfish endpoints for chassis.

## [1.8.3] - 2019-10-16

### Added

- POST to /hsm/v1/State/Components
- PUT to /hsm/v1/State/Components/<xname>

## [1.8.2] - 2019-10-11

### Fixed

- PowerControl data discovery for non-mountain components

## [1.8.1] - 2019-10-10

### Fixed

- GET /locks returns all locks instead of get the first.

## [1.8.0] - 2019-10-09

### Added

- REST API for PowerMaps.

## [1.7.2] - 2019-10-03

### Removed

- Redfish credentials from REST API output.

## [1.7.1] - 2019-10-03

### Added

- Power Control Info discovery for mountain nodes

## [1.7.0] - 2019-09-25

### Added

- REST API for component locking.

### Fixed

- Gigabyte node enclosure discovery.

## [1.6.2] - 2019-08-22

### Added

- Support for parsing redfish events from updated Gigabyte nodes

## [1.6.1] - 2019-08-12

### Added

- Added new loader utility which is used to load HSM's Node NID map.

## [1.6.0] - 2019-08-08

### Added

- Changes from hms-common where picked up to include that addition of the 'Management' role.
- The 'Management' role to the HSM swagger document.
- Vault operations were added to smd. Configurable via the 'SMD_RVAULT' and 'SMD_WVAULT' environment variables.
- Vault environment variables, 'VAULT_ADDR' and 'VAULT_SKIP_VERIFY', to values.yaml to point HSM to a Vault instance.
- Product specification to the jenkins file

### Removed

- Unused Mariadb code

### Fixed

- yamllint errors and warnings
- Segfault when if database transactions can't be started
- Temp file creation in testing OS independant.
- AllowableValues for outlet power control
- Schema change for redfish resetTypes

## [1.5.1] - 2019-07-16

### Fixed

- Fixed bug in chart with incorrect `imagesHost` setting.

## [1.5.0] - 2019-07-12

### Changed

- Postgres is now the default and only supported backing store
- cray-smd now uses helm and the Postgres operator.
- cray-smd-init has been re-written to install/upgrade the schema for postgres
  using golang-migrate.

## [1.4.0] - 2019-07-08

### Changed

- Add rediscovery for RedfishEndpoints on PUT updates, with related bug fix.
- Fix xname normalization issues, group/partition normalization issues

## [1.3.1] - 2019-05-29

### Changed

- Fix bad 500 status responses that don't pass through an HMS error and return 400 like they should for a bad request.  These aren't internal DB errors and we don't want to report them that way.

## [1.3.0] - 2019-05-24

### Changed

- Added support for PDU discovery.

## [1.2.0] - 2019-05-16

### Added

- Added /ServiceEndpoints/* REST endpoints to HSM for querying for information on discovered redfish services.
- Added discovery logic to HSM to discover redfish services.
- Added storage logic to hmsds to store discovered redfish service information.
- Added logic to HSM to check for correct schema version.

### Changed

- Changed the table view for service_endpoint_info to correct extracting FQDN info for the redfish endpoint.

### Removed

## [1.1.0] - 2019-05-13

### Added

- Brought in `redfish`, `sharedtest`, and `sm` packages to this repo as they're really specific to HSM.
- Broung in `hmsds` package to the internal part of this repo as it shouldn't even be used by any other services.
- Checked in vendor code for 3rd party dependencies.

### Changed

- Updated Dockerfile to now copy over new `pkg` and `internal` folders when building.

### Removed

- Old version (v1.0.0) of hms-common code.

## [1.0.0] - 2019-05-13

### Added

- This is the initial release. It contains everything that was in `hms-services` at the time with the major exception of being `go mod` based now.

### Changed

### Deprecated

### Removed

### Fixed

### Security<|MERGE_RESOLUTION|>--- conflicted
+++ resolved
@@ -5,19 +5,17 @@
 The format is based on [Keep a Changelog](https://keepachangelog.com/en/1.0.0/),
 and this project adheres to [Semantic Versioning](https://semver.org/spec/v2.0.0.html).
 
-<<<<<<< HEAD
-## [2.3.0] - 2023-01-30
+## [2.4.0] - 2023-01-30
 
 ### Added
 
 - CASMHMS-5863 - Added Reacquire() function to the reservations client library.
-=======
+
 ## [2.3.0] - 2023-01-26
 
 ### Fixed
 
 - CASMHMS-5902: Linting of language in API spec (no content changes); corrected markdown formatting issue in changelog
->>>>>>> 11af9395
 
 ## [2.2.0] - 2023-01-09
 
