--- conflicted
+++ resolved
@@ -5,13 +5,12 @@
 The format is based on [Keep a Changelog](https://keepachangelog.com/en/1.0.0/),
 and this project adheres to [Semantic Versioning](https://semver.org/spec/v2.0.0.html).
 
-<<<<<<< HEAD
-## [1.53.0] - 2022-06-22
+## [1.55.0] - 2022-06-22
 
 ### Changed
 
 - Updated CT tests to hms-test:3.1.0 image as part of Helm test coordination.
-=======
+
 ## [1.54.0] - 2022-06-21
 
 ### Added
@@ -23,7 +22,6 @@
 ### Fixed
 
 - CASMHMS-4972 - HSM now ignores A100 NV Switch and Baseboard when discovering GPUs on Proliant iLO devices.
->>>>>>> ae1fb653
 
 ## [1.52.0] - 2022-06-03
 
