# Changelog

All notable changes to this project will be documented in this file.

The format is based on [Keep a Changelog](https://keepachangelog.com/en/1.0.0/),
and this project adheres to [Semantic Versioning](https://semver.org/spec/v2.0.0.html).

<<<<<<< HEAD
## [1.30.5] - 2021-07-01

### Added

- CASMHMS-4930 - Enabled automatic postgres backups in the helm chart.
=======
## [1.30.5] - 2021-07-13

### Changed

- CASMINST-2680 - Updated CT tests for when ncn-m001 is not part of the management cluster.
>>>>>>> 785c7513

## [1.30.4] - 2021-06-30

### Security

- CASMHMS-4898 - Updated base container images for security updates.

## [1.30.3] - 2021-06-18

### Fixed

- CASMHMS-4884 - Fixed HSM crashing when manually adding power supplies via POST /Inventory/Hardware

## [1.30.2] - 2021-06-18

### Changed

- CASMINST-2511 - Update the ComponentEndpoints CT test to make InterfaceEnabled an optional EthernetNICInfo field and add it to RedfishSystemInfo.

## [1.30.1] - 2021-06-02

### Changed

- CASMHMS-4842 - HSM now joins a client group with its replicas to share at pool of redfish events from the kafka bus

## [1.29.1] - 2021-06-01

### Fixed

- CASMHMS-4865 - Fixed component filtering when locking components.

## [1.29.0] - 2021-05-28

### Added

- CASMHMS-4706 - Added support for power capping HPE Apollo 6500.

## [1.28.19] - 2021-05-28

### Changed

- CASMPET-4148 - Change smd-postgres pvc size to 100GB

## [1.28.18] - 2021-05-13

### Changed

- CASMHMS-4834 - Modifies Insert, Delete, and Update postgres operations on the v2 locking interface use bulk operations.

## [1.28.17] - 2021-05-14

### Added

- CASMHMS-4836 - Support for parsing redfish events from HPE iLo nodes

## [1.28.16] - 2021-05-10

### Changed

- Changed kubernetes values.yaml for podAntiAffinity from istio-ingressgateway

## [1.28.15] - 2021-05-05

### Changed

- Updated docker-compose files to pull images from Artifactory instead of DTR.

## [1.28.14] - 2021-05-04

### Changed

- CASMHMS-4796 - HSM no longer takes out row exclusive locks in postgres.
- CASMHMS-4796 - Reuses http transport whenever possible.
- CASMHMS-4796 - Pod resources are increased for both HSM and postgres.
- CASMHMS-4796 - Readiness probe timeout is increased.
- CASMHMS-4796 - Set GOMAXPROCS to tune HSM to the CPU resource limits.
- CASMHMS-4796 - Unset SetConnMaxLifetime() so postgres connections can be reused.
- CASMHMS-4796 - Set indexs on role/subrole rows in the components table

## [1.28.13] - 2021-05-04

### Changed

- CASMHMS-4810 - Allow valid nodeAccel type xnames for more than 8 GPUs

## [1.28.12] - 2021-05-03

### Changed
- CASMHMS-4811 - Added anti-affinity for HSM to avoid (if possible) scheduling on the same nodes as the Istio gateways.

## [1.28.11] - 2021-04-28

### Removed

- CASMHMS-4794 - Disabled CT test for the DiscoveryStatus API.

## [1.28.10] - 2021-04-20

### Fixed

- CASMHMS-4751 - Increased the wait-for-postgres resource limit

## [1.28.9] - 2021-04-16

### Fixed

- CASMHMS-4719 - Fix HSM postgres slowness during discovery floods on large (2000+ nodes) systems.

### Changed

- CASMHMS-4719 - Changed FRU tracking to be more simple and avoid long running sql queries.

## [1.28.8] - 2021-04-14

### Fixed

- CASMHMS-4700 - HSM now discovers GPUs in PCI slots on HPE hardware

## [1.28.7] - 2021-04-14

### Fixed

- CASMHMS-4713 - Fix HTTP response leaks

## [1.28.6] - 2021-04-12

### Changed

- CASMHMS-4693 - Update HSM Hardware Inventory CT test to allow empty drive bays.
- CASMHMS-4709 - Update HSM Hardware Inventory CT test to allow more ProcessorType data values.

## [1.28.5] - 2021-04-06

### Fixed

- CASMHMS-4593 - PATCH /v2/Inventory/EthernetInterfaces/<id> now allows ComponentID only patches

## [1.28.4] - 2021-04-06

### Changed

- CASMHMS-4579 - Update the cray-service chart to 2.4.5.

## [1.28.3] - 2021-03-31

### Changed

- CASMHMS-4605 - Update the loftsman/docker-kubectl image to use a production version.

## [1.28.2] - 2021-03-08

### Changed

- Added a note in HSM v1 and v2 Swagger about v1 deprecation.

## [1.28.1] - 2021-02-04

### Changed

- Added User-Agent header to outbound HTTP requests.

## [1.28.0] - 2021-02-01

### Changed

- Updated to MIT License
- Updated HMS libraries to latest
- Code changes to test.go code for updates to hms-cert

## [1.27.1] - 2021-01-20

### Changed

- CASMHMS-4334 Fixed issue with Processor discovery

## [1.27.0] - 2021-01-14

### Changed

- Updated license file.


## [1.26.8] - 2020-12-18

### Changed

- CASMHMS-4295 - Changed partitions API to restrict partition names to the p# or p#.# (hard.soft) naming convention for partitions so they will work correctly with other APIs.

## [1.26.7] - 2020-12-03

### Changed

- CASMHMS-4260 - Change NodeHsnNic hardware inventory data to show as NodeHsnNicFRUInfo instead of HSNNICFRUInfo.

## [1.26.6] - 2020-11-25

### Fixed

- CASMHMS-4246 - Fixed HSM using invalid MAC addresses to generate EthernetInterface entries.

## [1.26.5] - 2020-11-24

### Changed

- CASMHMS-4240 - Change NodeAccel hardware inventory data to show as NodeAccelFRUInfo instead of ProcessorFRUInfo.

## [1.26.4] - 2020-11-23

### Changed

- CASMHMS-4237 - Update NodeAccelRiserFRUInfoRF definitions: remove Manufacturer, add Producer and EngineeringChangeLevel

## [1.26.3] - 2020-11-23

### Added

- CASMHMS-4224 Added the discovery for NetworkAdapters (NodeHsnNic HMS types) to HSM

## [1.26.2] - 2020-11-20

### Added

- CASMHMS-4087 Added the NodeAccelRiser type to represent GPUSubsystem baseboards, ie Redstone

## [1.26.1] - 2020-11-18

### Changed

- CASMHMS-4211 - Added final CA bundle configmap handling to Helm chart.

## [1.26.0] - 2020-11-17

### Changed

- CASMHMS-4158 - The V2 API for Component Ethernet Interfaces now supports associating multiple IP addresses to a single MAC Address. The new IP Address structure has a optional Network field to note which network an IP Address is apart of. Added new APIS to manipulate the IPAddresses
- The V1 Component Ethernet Interfaces API remains unchanged, except for new behavior when performing a PATCH on a component ethernet interface with a new IPAddress that has multiple IP addresses it will return a Bad Request status code as this is a ambiguous situation.

## [1.25.6] - 2020-11-13

### Fixed

- CASMHMS-4077 - HSM now periodically updates the timestamp of currently running discovery jobs.

### Changed

- CASMHMS-4077 - Much of the HSM manual rediscovery path has been parallelized

## [1.25.5] - 2020-11-10

### Changed

- CASMHMS-3848 - HSM now queries HBTD for heartbeat status of nodes it discovers in the 'On' state to see if they should be 'Ready'.

## [1.25.4] - 2020-11-05

### Changed

- CASMHMS-3232 - HSM now retries sending failed SCNs.

## [1.25.3] - 2020-10-29

### Security

- CASMHMS-4148 - Update HMS vendor code for security fix.
- Set grpc go module to v1.29.1 to resolve smd-related grpc/etcd incompatibility issue.

## [1.25.2] - 2020-10-27

### Changed

- CASMHMS-4144 - Update to latest cray-service base chart v2.2.0 to pick up postgres labels.

## [1.25.1] - 2020-10-21

### Security

- CASMHMS-4105 - Updated base Golang Alpine image to resolve libcrypto vulnerability.

## [1.25.0] - 2020-10-19

### Added

- Added a V2 of SMD; V1 is now on the deprecation path.  We have added a new locking and reservations API

## [1.24.1] - 2020-10-16

### Added

- CASMHMS-4111 - Added a POST to the /Inventory/Hardware REST endpoint to generically add hw inventory entries from external sources.

### Removed

- CASMHMS-4111 - Removed HSNInterfaces APIs and functionality

## [1.24.0] - 2020-10-13

### Added

- Added support for TLS certs for Redfish endpoint communcations.

## [1.23.1] - 2020-09-16

### Fixed

- CASMHMS-4026 - HSM now correctly resyncs its ComponentEndpoint cache when a redfish event comes from a PDU controller.

## [1.23.0] - 2020-09-16

### Summary and Scope

These are changes to charts in support of:

- moving to Helm v1/Loftsman v1
- the newest 2.x cray-service base chart
  - upgraded to support Helm v3
  - modified containers/init containers, volume, and persistent volume claim value definitions to be objects instead of arrays
- the newest 0.2.x cray-jobs base chart
  - upgraded to support Helm v3

## [1.22.10] - 2020-09-10

### Security

- CASMHMS-3997 - Updated hms-smd to use latest trusted baseOS images.

## [1.22.9] - 2020-09-10

### Added

- CASMHMS-4018 - Added code to process GPU info from redfish correctly

## [1.22.8] - 2020-09-02

### Added

- CASMHMS-3975 - Added a mechanism for restarting orphaned discovery jobs

## [1.22.7] - 2020-08-18

### Added

- CASMHMS-3509 - Added the hms-base config file into the HSM chart

## [1.22.6] - 2020-08-14

### Changed

- CASMHMS-3807 - Changed PDU discovery behavior to discover outlets as CabinetPDUPowerConnector HMS type.

## [1.22.5] - 2020-08-14

### Changed

- CASMHMS-3914 - Changed HSM to skip node discovery for CMCs with special NodeBMC xname xXcCsSb999

## [1.22.4] - 2020-08-07

### Changed
- CASMHMS-3888 - Changed PDU discovery behavior to allow Cabinet PDU controllers to have more than 1 Cabinet PDU.

## [1.22.3] - 2020-08-05

### Added

- CASMHMS-3871 - Added PowerStatusChange to the list of valid redfish event types for HSM to process.

## [1.22.2] - 2020-07-24

### Changed

- CASMHMS-3818 - CT functional test updates for /State/Components SubRoles and /SCN States.

## [1.22.1] - 2020-07-24

### Changed

- CASMHMS-3815 - Bumped the resource limits and made the compose file work.

## [1.22.0] - 2020-07-21

### Added

- CASMHMS-1466 - Added partition query parameters to /Inventory/Hardware
- CASMHMS-1466 - Added the 'parent_node' column to the hwinv_loc table to be able to associate lower components with partitions of their parents
- CASMHMS-1466 - Added a schema view that includes partition information with hwinv data.
- CASMHMS-1466 - Added the 'laststatus' query parameter to /Inventory/RedfishEndpoints to allow queries to be filtered based on discovery status.

## [1.21.3] - 2020-07-14

### Added

- CASMHMS-2921 - Fru Tracking of sC

## [1.21.2] - 2020-07-06

### Added

- CASMHMS-2919 - Fru Tracking of nC

## [1.21.1] - 2020-07-01

### Changed

- CASMHMS-3617 - Changed 'PATCH /Inventory/EthernetInterfaces' to include 'CompID' as a patchable value.

## [1.21.0] - 2020-06-26

### Added

- CASMHMS-3462 - HSNInterfaces REST API which includes GET/POST/DELETE /Inventory/HSNInterfaces and GET/PATCH/DELETE /Inventory/HSNInterfaces/{xname}

## [1.20.10] - 2020-06-15

### Removed

- CASMHMS-3575 - Disabled CT test for /Defaults/NodeMaps since it is deprecated in favor of SLS.

## [1.20.9] - 2020-06-10

### Added

- CASMHMS-3553 - Updated HSM /State/Components CT test cases for optional 'SubRole' and 'Subtype' fields.

## [1.20.8] - 2020-06-10

### Changed

- CASMHMS-3506 - HSM now treats Ready/Warning StateData patches as only affecting components in the Ready state.

## [1.20.7] - 2020-06-08

### Fixed

- CASMHMS-3526 - fixed job cleanup.

## [1.20.6] - 2020-06-05

### Changed

- CASMHMS-3531 - Updated HSM /State/Components CT test case for optional 'SoftwareStatus' field.
- CASMHMS-3532 - Updated HSM /Subscriptions/SCN CT test case for new subscription keys.

## [1.20.5] - 2020-06-05

### Changed

- Re-inventory triggered by redfish events now only generate "Scanned" hardware history events.

## [1.20.4] - 2020-06-03

### Changed

- removed cray-smd-loader job per CASMHMS-3392

## [1.20.3] - 2020-05-26

### Changed

- Added a locking mechanism for the HSM jobList to prevent crashes.

## [1.20.2] - 2020-05-26

### Changed

- Updated the cray-service chart version.
- Changed smd-init to downgrade as well as upgrade schemas
- smd-init is now built in the same container image as HSM

### Added

- Added a job to delete the previously run smd-init and smd-loader jobs for upgrade/downgrade
- Added a persistent storage volume for storing all previously applied schema migration steps

## [1.20.1] - 2020-05-20

### Changed

- replicaCount now set to 3 in helm chart for resiliency

## [1.20.0] - 2020-05-13

### Added

- Added a REST API for storing and querying for component ethernet interfaces

## [1.19.10] - 2020-05-06

### Changed

- CASMHMS-2966 - Update hms-smd build to use trusted baseOS.

## [1.19.9] - 2020-05-01

### Changed

- Update version of hms-base to 1.7.3, which includes changes for CASMHMS-3403: modifications to xname validation for CMMRectifiers

## [1.19.8] - 2020-04-24

### Changed

- Increased the size of the fru_id column from varchar(63) to varchar(255) in the hwinv_by_loc, hwinv_by_fru, and hwinv_hist HSM database tables.
- Added more robust fruid validation to the fruid generation function.

## [1.19.7] - 2020-04-17

### Changed

- CASMHMS-3241 - Update Redfish endpoint CT test for optional IPAddress field.

## [1.19.6] - 2020-04-16

### Changed

- HSM now sets detached FRUs associated with a disabled RedfishEndpoint from their loc.
- HSM generates "removed" events in hardware history when RedfishEndpoints are disabled

### Fixed

- Fixed a bug in the hardware history cleanup logic causing all history to get deleted each day.
- Fixed a bug in node standby polling jobs causing them to match powerstate stings case-sensitively.

## [1.19.5] - 2020-04-15

### Added

- CASMHMS-3096 - added FRU tracking support for power supplies, specifically CMMRectifiers and NodeEnclosurePowerSupplies

## [1.19.4] - 2020-04-06

### Changed

- HSM now sets components associated with a disabled RedfishEndpoint to 'Empty'

## [1.19.3] - 2020-04-02

### Fixed

- HSM now correctly processes the NULL partition parameter correctly for GET /groups/<group>/members

## [1.19.2] - 2020-03-31

### Added

- Added the IPAddress field to the RedfishEndpoints API as a patchable and a queryable field.

## [1.19.1] - 2020-03-30

### Changed

- CASMHMS-3211 - Update Redfish endpoint CT test for chassis and router BMCs.

## [1.19.0] - 2020-03-26

### Added

- Added a configmap volume mount to the cray-smd deployment to mount as an updatable configfile.
- Added a config file watcher to pick up any new roles/subroles defined in the config file.
- Added /service/values/* REST APIs to list valid values for hms-base enums.

### Changed

- Changed the valid component role and subrole values to be extendable via configfile.

## [1.18.3] - 2020-03-26

### Changed

- CASMHMS-3163 - Add additional cleanup actions for test interrupts to HSM group and partition CT tests.

## [1.18.2] - 2020-03-25

### Fixed

- CASMHMS-3097 - Update Redfish Pkg by standardizing FRUID initialization.

## [1.18.1] - 2020-03-23

### Fixed

- CASMHMS-2929 - Update Redfish Pkg by adding SerialNumber to Processor data.

## [1.18.0] - 2020-03-16

### Fixed

- CASMHMS-3137 - Update HSM CT test for /State/Components to include new 'Class' field.

## [1.17.2] - 2020-03-13

### Changed

- Transitioning a component from Ready to On is no longer a valid state transition
- Redfish events are now processed concurrently

## [1.17.1] - 2020-03-10

### Fixed

- 405 responses to include Allow header with list of allowed HTTP methods

## [1.17.0] - 2020-03-09

### Changed

- Information under the /State/Components REST API now includes the component Class (River/Mountain).

## [1.16.9] - 2020-03-06

### Fixed

- Fixed SLS URL.
- Made Docker compose work. Running `docker-compose up -d` in the root directory now gives you a working HSM with Vault.

## [1.16.8] - 2020-03-03

### Changed

- HSM now delays discovery when processor info is not populated when discovering nodes.

## [1.16.7] - 2020-02-28

### Changed

- Update discovery functions in pkg/redfish to use a default flag of "OK"

## [1.16.6] - 2020-02-26

### Changed

- Create standard FRUID initialization/validation function, apply to Memory and Chassis

## [1.16.5] - 2020-02-26

### Fixed

- HSM segfault when generating hardware history entries.

## [1.16.4] - 2020-02-24

### Changed

- Updated FRUID initialization code for MemoryMods to use unique identifier

## [1.16.3] - 2020-02-21

### Added

- Added SMD_HWINVHIST_AGE_MAX_DAYS environment variable to control when FRU history entries should be cleaned up. This defaults to 365.

### Changed

- HSM generates FRU historical data.

## [1.16.1] - 2020-02-20

### Fixed

- CASMHMS-3007 - redact passwords from redfish struct output.


## [1.16.0] - 2020-02-13

### Added

- Added PATCH /hsm/v1/Inventory/RedfishEndpoints/{xname}

### Changed

- Database version checking now looks for installed schema versions greater than or equal to the expected schema.

## [1.15.0] - 2020-02-11

### Added

- Added functionality to hmsds to store hardware inventory historical data.
- Added /hsm/v1/Inventory/Hardware/History REST endpoint (GET/DELETE)
- Added /hsm/v1/Inventory/Hardware/History/{xname} REST endpoint (GET/DELETE)
- Added /hsm/v1/Inventory/HardwareByFRU/History REST endpoint (GET)
- Added /hsm/v1/Inventory/HardwareByFRU/History/{fruid} REST endpoint (GET/DELETE)

## [1.14.0] - 2020-02-07

### Changed

- CASMHMS-1009 - added support for disks

## [1.13.2] - 2020-02-05

### Changed

- CASMHMS-2908 - RedfishEndpoints API test workaround for Intel firmware v1.93 UANs failing discovery CASMHMS-2767.

## [1.13.1] - 2020-01-31

### Changed

- CASMHMS-2860 - Updated CT test for Hardware FRU tracking API additions.

## [1.13.0] - 2020-01-30

### Changed

- Updated imports to use new hms-base, hms-compcredentials, hms-securestorage, and hms-msgbus repos in place of deprecated hms-common versions.

## [1.12.0] - 2020-01-30

### Added

- Liveness probe & settings

### Changed

- Only log probes when DEBUG or higher
- Increased k8s initialDelaySeconds and periodSeconds

## [1.11.0] - 2020-01-23

### Added

- Added query parameters to /hsm/v1/Inventory/Hardware REST endpoint
- Added query parameters to /hsm/v1/Inventory/HardwareByFRU REST endpoint
- Added query parameters to /hsm/v1/Inventory/Hardware/Query/{xname} REST endpoint
- Implemented /hsm/v1/Inventory/Hardware/Query/{xname} to accept more xnames than just "s0"

## [1.10.6] - 2020-01-22

### Fixed

- Increased size of postgresql volume to 30Gi.

## [1.10.5] - 2020-01-17

### Added

- Additional functional Tavern API tests for CT framework.

## [1.10.4] - 2019-12-20

### Added

- Functional Tavern API tests for CT framework.

## [1.10.3] - 2019-12-12

### Changed

- Updated version of hms-common.

## [1.10.2] - 2019-12-3

### Changed

- Redfish node discovery now waits for all info to be loaded from BIOS

## [1.10.1] - 2019-11-26

### Changed

- Improved retry logic in loader to essentially retry forever.

## [1.10.0] - 2019-11-22

### Added

- Subroles to HSM

## [1.9.5] - 2019-11-20

### Changed

- HSM now reloads node hwinv when nodes power on.

## [1.9.4] - 2019-11-19

### Added

- Added an Enabled field to ComponentEndpoints as a reference to the same field in the parent RedfishEndpoint.

## [1.9.3] - 2019-11-15

### Fixed

- Workaround added for gigabyte nodes with missing Ethernet Interfaces

## [1.9.2] - 2019-11-14

### Fixed

- Istio preventing HSM from receiving redfish events

## [1.9.1] - 2019-11-12

### Changed

- Reduced HSM's default log verbosity

## [1.9.0] - 2019-11-08

### Fixed

- Nodes staying in the Standby state when they don't send redfish events.

## [1.8.8] - 2019-10-28

### Added

- Support for using SLS to get NID and Role assignments for nodes

## [1.8.7] - 2019-10-25

### Added

- The CrayAlerts registry to the list of valid registries for ResourcePowerStateChanged redfish events

## [1.8.6] - 2019-10-23

### Added

- GET /hsm/v1/service/ready REST API for HSM health checks

### Changed

- Liveliness and readiness probes for the HSM deployment now point to GET /hsm/v1/service/ready
- The hmsds log level now gets set to match HSM's log level.

### Fixed

- Missing query parameters, enabled and softwarestatus, in the swagger doc.

## [1.8.5] - 2019-10-17

### Added

- Added Oids to the PowerControl struct

## [1.8.4] - 2019-10-16

### Added

- Discovery of EPO redfish endpoints for chassis.

## [1.8.3] - 2019-10-16

### Added

- POST to /hsm/v1/State/Components
- PUT to /hsm/v1/State/Components/<xname>

## [1.8.2] - 2019-10-11

### Fixed

- PowerControl data discovery for non-mountain components

## [1.8.1] - 2019-10-10

### Fixed

- GET /locks returns all locks instead of get the first.

## [1.8.0] - 2019-10-09

### Added

- REST API for PowerMaps.

## [1.7.2] - 2019-10-03

### Removed

- Redfish credentials from REST API output.

## [1.7.1] - 2019-10-03

### Added

- Power Control Info discovery for mountain nodes

## [1.7.0] - 2019-09-25

### Added

- REST API for component locking.

### Fixed

- Gigabyte node enclosure discovery.

## [1.6.2] - 2019-08-22

### Added

- Support for parsing redfish events from updated Gigabyte nodes

## [1.6.1] - 2019-08-12

### Added

- Added new loader utility which is used to load HSM's Node NID map.

## [1.6.0] - 2019-08-08

### Added

- Changes from hms-common where picked up to include that addition of the 'Management' role.
- The 'Management' role to the HSM swagger document.
- Vault operations were added to smd. Configurable via the 'SMD_RVAULT' and 'SMD_WVAULT' environment variables.
- Vault environment variables, 'VAULT_ADDR' and 'VAULT_SKIP_VERIFY', to values.yaml to point HSM to a Vault instance.
- Product specification to the jenkins file

### Removed

- Unused Mariadb code

### Fixed

- yamllint errors and warnings
- Segfault when if database transactions can't be started
- Temp file creation in testing OS independant.
- AllowableValues for outlet power control
- Schema change for redfish resetTypes

## [1.5.1] - 2019-07-16

### Fixed

- Fixed bug in chart with incorrect `imagesHost` setting.

## [1.5.0] - 2019-07-12

### Changed

- Postgres is now the default and only supported backing store
- cray-smd now uses helm and the Postgres operator.
- cray-smd-init has been re-written to install/upgrade the schema for postgres
  using golang-migrate.

## [1.4.0] - 2019-07-08

### Changed

- Add rediscovery for RedfishEndpoints on PUT updates, with related bug fix.
- Fix xname normalization issues, group/partition normalization issues

## [1.3.1] - 2019-05-29

### Changed

- Fix bad 500 status responses that don't pass through an HMS error and return 400 like they should for a bad request.  These aren't internal DB errors and we don't want to report them that way.

## [1.3.0] - 2019-05-24

### Changed

- Added support for PDU discovery.

## [1.2.0] - 2019-05-16

### Added

- Added /ServiceEndpoints/* REST endpoints to HSM for querying for information on discovered redfish services.
- Added discovery logic to HSM to discover redfish services.
- Added storage logic to hmsds to store discovered redfish service information.
- Added logic to HSM to check for correct schema version.

### Changed

- Changed the table view for service_endpoint_info to correct extracting FQDN info for the redfish endpoint.

### Removed

## [1.1.0] - 2019-05-13

### Added

- Brought in `redfish`, `sharedtest`, and `sm` packages to this repo as they're really specific to HSM.
- Broung in `hmsds` package to the internal part of this repo as it shouldn't even be used by any other services.
- Checked in vendor code for 3rd party dependencies.

### Changed

- Updated Dockerfile to now copy over new `pkg` and `internal` folders when building.

### Removed

- Old version (v1.0.0) of hms-common code.

## [1.0.0] - 2019-05-13

### Added

- This is the initial release. It contains everything that was in `hms-services` at the time with the major exception of being `go mod` based now.

### Changed

### Deprecated

### Removed

### Fixed

### Security<|MERGE_RESOLUTION|>--- conflicted
+++ resolved
@@ -5,19 +5,17 @@
 The format is based on [Keep a Changelog](https://keepachangelog.com/en/1.0.0/),
 and this project adheres to [Semantic Versioning](https://semver.org/spec/v2.0.0.html).
 
-<<<<<<< HEAD
-## [1.30.5] - 2021-07-01
+## [1.30.6] - 2021-07-01
 
 ### Added
 
 - CASMHMS-4930 - Enabled automatic postgres backups in the helm chart.
-=======
+
 ## [1.30.5] - 2021-07-13
 
 ### Changed
 
 - CASMINST-2680 - Updated CT tests for when ncn-m001 is not part of the management cluster.
->>>>>>> 785c7513
 
 ## [1.30.4] - 2021-06-30
 
