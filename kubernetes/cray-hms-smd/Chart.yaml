apiVersion: v1
description: "Kubernetes resources for cray-hms-smd"
name: "cray-hms-smd"
home: "HMS/hms-smd"
<<<<<<< HEAD
version: 1.30.10
=======
version: 1.30.13
>>>>>>> c9f5e8a0
<|MERGE_RESOLUTION|>--- conflicted
+++ resolved
@@ -2,8 +2,4 @@
 description: "Kubernetes resources for cray-hms-smd"
 name: "cray-hms-smd"
 home: "HMS/hms-smd"
-<<<<<<< HEAD
-version: 1.30.10
-=======
-version: 1.30.13
->>>>>>> c9f5e8a0
+version: 1.30.14