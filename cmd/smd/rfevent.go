--- conflicted
+++ resolved
@@ -28,18 +28,11 @@
 	"strings"
 	"sync"
 
-<<<<<<< HEAD
-	base "github.com/Cray-HPE/hms-base"
+	base "github.com/Cray-HPE/hms-base/v2"
 	"github.com/OpenCHAMI/smd/v2/internal/hmsds"
 	rf "github.com/OpenCHAMI/smd/v2/pkg/redfish"
 	"github.com/OpenCHAMI/smd/v2/pkg/sm"
-=======
-	base "github.com/Cray-HPE/hms-base/v2"
-	"github.com/Cray-HPE/hms-smd/v2/internal/hmsds"
-	rf "github.com/Cray-HPE/hms-smd/v2/pkg/redfish"
-	"github.com/Cray-HPE/hms-smd/v2/pkg/sm"
 	"github.com/Cray-HPE/hms-xname/xnametypes"
->>>>>>> 57641366
 )
 
 var em = base.NewHMSError("sm.msgbus", "internal error")
@@ -224,15 +217,9 @@
 	fields := strings.Split(context, ":")
 	for i, field := range fields {
 		setID := false
-<<<<<<< HEAD
-		if i == 0 || (xnameID == "" && anyXName) {
-			normField := base.NormalizeHMSCompID(field)
-			if base.IsHMSTypeController(base.GetHMSType(normField)) {
-=======
 		if i == 0 || (xnameID == "" && anyXName == true) {
 			normField := xnametypes.NormalizeHMSCompID(field)
 			if xnametypes.IsHMSTypeController(xnametypes.GetHMSType(normField)) {
->>>>>>> 57641366
 				xnameID = normField
 				setID = true
 			}
