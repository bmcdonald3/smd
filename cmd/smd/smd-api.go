--- conflicted
+++ resolved
@@ -34,15 +34,9 @@
 
 	base "github.com/Cray-HPE/hms-base"
 	compcreds "github.com/Cray-HPE/hms-compcredentials"
-<<<<<<< HEAD
 	"github.com/OpenCHAMI/smd/v2/internal/hmsds"
 	"github.com/OpenCHAMI/smd/v2/pkg/rf"
 	"github.com/OpenCHAMI/smd/v2/pkg/sm"
-=======
-	"github.com/Cray-HPE/hms-smd/v2/internal/hmsds"
-	"github.com/Cray-HPE/hms-smd/v2/pkg/rf"
-	"github.com/Cray-HPE/hms-smd/v2/pkg/sm"
->>>>>>> 8c7205d4
 	"github.com/go-chi/chi/v5"
 	"github.com/openchami/schemas/schemas"
 	redfish "github.com/openchami/schemas/schemas/csm"
@@ -388,10 +382,6 @@
 
 // Get single HMS component by xname ID
 func (s *SmD) doComponentGet(w http.ResponseWriter, r *http.Request) {
-<<<<<<< HEAD
-	// TODO: get route variables using chi instead of mux
-=======
->>>>>>> 8c7205d4
 
 	xname := base.NormalizeHMSCompID(chi.URLParam(r, "xname"))
 
@@ -2186,10 +2176,7 @@
 	if err != nil {
 		sendJsonError(w, http.StatusInternalServerError,
 			"error reading response body "+err.Error())
-<<<<<<< HEAD
-=======
-		return
->>>>>>> 8c7205d4
+		return
 	}
 
 	// We expect the RedfishEndpoint to be in JSON format in the request body.
@@ -2259,33 +2246,6 @@
 			return
 		}
 
-<<<<<<< HEAD
-	}
-
-	// parse incoming data to add components, component endpoints, and ethernet interfaces
-	var (
-		schemaVersion = s.getSchemaVersion(w, body)
-		eps           = &sm.RedfishEndpointArray{
-			RedfishEndpoints: []*sm.RedfishEndpoint{ep},
-		}
-	)
-	if schemaVersion <= 0 {
-		// parse data and populate component endpoints before inserting into db
-		err = s.parseRedfishEndpointData(w, eps, body)
-		if err != nil {
-			sendJsonError(w, http.StatusInternalServerError,
-				fmt.Sprintf("failed parsing post data: %w", err))
-		}
-	} else {
-		// parse data using the new inventory data format (will conform to schema)
-		err = s.parseRedfishEndpointDataV2(w, body, true)
-		if err != nil {
-			sendJsonError(w, http.StatusInternalServerError,
-				fmt.Sprintf("failed parsing post data (V2): %w", err))
-		}
-	}
-
-=======
 	}
 
 	// parse incoming data to add components, component endpoints, and ethernet interfaces
@@ -2311,7 +2271,6 @@
 		}
 	}
 
->>>>>>> 8c7205d4
 	// Store credentials that are given in vault
 	if s.writeVault {
 		// Don't store empty credentials
@@ -2592,23 +2551,6 @@
 	// in JSON format.
 	//
 
-<<<<<<< HEAD
-	// check for the data format sent via the schema version
-	schemaVersion := s.getSchemaVersion(w, body)
-	if schemaVersion <= 0 {
-		// parse data and populate component endpoints before inserting into db
-		err = s.parseRedfishEndpointData(w, eps, body)
-		if err != nil {
-			sendJsonError(w, http.StatusInternalServerError,
-				fmt.Sprintf("failed parsing post data: %w", err))
-		}
-	} else {
-		// parse data using the new inventory data format (will conform to schema)
-		err = s.parseRedfishEndpointDataV2(w, body, false)
-		if err != nil {
-			sendJsonError(w, http.StatusInternalServerError,
-				fmt.Sprintf("failed parsing post data (V2): %w", err))
-=======
 	if s.openchami {
 		// check for the data format sent via the schema version
 		schemaVersion := s.getSchemaVersion(w, body)
@@ -2626,7 +2568,6 @@
 				sendJsonError(w, http.StatusInternalServerError,
 					fmt.Sprintf("failed parsing post data (V2): %v", err))
 			}
->>>>>>> 8c7205d4
 		}
 	}
 
@@ -2637,10 +2578,6 @@
 
 // Parse the incoming JSON data, extracts specific keys, and writes the data
 // to the database
-<<<<<<< HEAD
-=======
-// Used for openchami where discovery is diabled
->>>>>>> 8c7205d4
 func (s *SmD) parseRedfishEndpointData(w http.ResponseWriter, eps *sm.RedfishEndpointArray, data []byte) error {
 	s.lg.Printf("parsing request data using default parsing method...")
 	var obj map[string]any
@@ -2730,10 +2667,6 @@
 	return nil
 }
 
-<<<<<<< HEAD
-=======
-// Used for openchami where discovery is diabled
->>>>>>> 8c7205d4
 func (s *SmD) parseRedfishEndpointDataV2(w http.ResponseWriter, data []byte, forceUpdate bool) error {
 	s.lg.Printf("parsing request data using V2 parsing method...")
 
@@ -2763,13 +2696,8 @@
 	err = json.Unmarshal(data, &root)
 	if err != nil {
 		sendJsonError(w, http.StatusInternalServerError,
-<<<<<<< HEAD
-			fmt.Sprintf("failed to unmarshal Redfish data: %w", err))
-		return fmt.Errorf("failed to unmarshal Redfish data: %w", err)
-=======
 			fmt.Sprintf("failed to unmarshal Redfish data: %v", err))
 		return fmt.Errorf("failed to unmarshal Redfish data: %v", err)
->>>>>>> 8c7205d4
 	}
 
 	// function to add EthernetInterface to NICs
@@ -2855,11 +2783,7 @@
 		rowsAffected, err := s.db.InsertComponent(&component)
 		if err != nil {
 			sendJsonError(w, http.StatusInternalServerError,
-<<<<<<< HEAD
-				fmt.Sprintf("failed to insert %d component(s): %w", rowsAffected, err))
-=======
 				fmt.Sprintf("failed to insert %d component(s): %v", rowsAffected, err))
->>>>>>> 8c7205d4
 			if forceUpdate {
 				// upsert here to keep allow returning error for duplicates when not forcing updates
 				_, err := s.db.UpsertComponents([]*base.Component{&component}, false)
@@ -2929,35 +2853,22 @@
 			rowsAffected, err := s.db.InsertComponent(&component)
 			if err != nil {
 				sendJsonError(w, http.StatusInternalServerError,
-<<<<<<< HEAD
-					fmt.Sprintf("failed to insert %d component(s): %w", rowsAffected, err))
-=======
 					fmt.Sprintf("failed to insert %d component(s): %v", rowsAffected, err))
->>>>>>> 8c7205d4
 
 				// upsert here to keep allow returning error for duplicates when not forcing updates
 				_, err := s.db.UpsertComponents([]*base.Component{&component}, false)
 				if err != nil {
 					return fmt.Errorf("failed to update component: %w", err)
 				}
-<<<<<<< HEAD
-				return fmt.Errorf("failed to insert %d component(s): %w", rowsAffected, err)
-=======
 				return fmt.Errorf("failed to insert %d component(s): %v", rowsAffected, err)
->>>>>>> 8c7205d4
 			}
 
 			// component endpoints
 			err = s.db.UpsertCompEndpoint(&componentEndpoint)
 			if err != nil {
 				sendJsonError(w, http.StatusInternalServerError,
-<<<<<<< HEAD
-					fmt.Sprintf("failed to upsert component endpoint: %w", err))
-				return fmt.Errorf("failed to upsert component endpoint: %w", err)
-=======
 					fmt.Sprintf("failed to upsert component endpoint: %v", err))
 				return fmt.Errorf("failed to upsert component endpoint: %v", err)
->>>>>>> 8c7205d4
 			}
 		}
 	}
@@ -2966,10 +2877,6 @@
 }
 
 // getSchemaVersion() tries to extract the schema version from the JSON data.
-<<<<<<< HEAD
-=======
-// Used for openchami where discovery is diabled
->>>>>>> 8c7205d4
 func (s *SmD) getSchemaVersion(w http.ResponseWriter, data []byte) int {
 	var (
 		schemaVersion int = 0 // default to 0
@@ -2982,11 +2889,7 @@
 	err = json.Unmarshal(data, &root)
 	if err != nil {
 		sendJsonError(w, http.StatusInternalServerError,
-<<<<<<< HEAD
-			fmt.Sprintf("failed to unmarshal data: %w", err))
-=======
 			fmt.Sprintf("failed to unmarshal data: %v", err))
->>>>>>> 8c7205d4
 	}
 
 	// try and extract schema version and set if valid
@@ -4794,7 +4697,6 @@
 	}
 
 	uris := []*sm.ResourceURI{{URI: s.groupsBaseV2 + "/" + label + "/members/" + id}}
-<<<<<<< HEAD
 	sendJsonNewResourceIDArray(w, s.groupsBaseV2, uris)
 
 }
@@ -4860,73 +4762,6 @@
 	}
 	sendJsonNewResourceIDArray(w, s.groupsBaseV2, uris)
 
-=======
-	sendJsonNewResourceIDArray(w, s.groupsBaseV2, uris)
-
-}
-
-// Set the member list for group {group_label} to the list of component xname
-// IDs provided in the payload. If any members in the payload already exist in
-// the group, they remain in the group. If any members in the payload do not
-// already exist in the group, they are added to the group. Any xnames that
-// exist in the group that are not in the payload are removed from the group.
-func (s *SmD) doGroupMembersPut(w http.ResponseWriter, r *http.Request) {
-	var membersIn sm.MemberPutBody
-
-	label := sm.NormalizeGroupField(chi.URLParam(r, "group_label"))
-
-	if sm.VerifyGroupField(label) != nil {
-		s.lg.Printf("doGroupMemberPut(): Invalid group label.")
-		sendJsonError(w, http.StatusBadRequest,
-			"Invalid group label.")
-		return
-	}
-	body, err := ioutil.ReadAll(r.Body)
-	err = json.Unmarshal(body, &membersIn)
-	if err != nil {
-		s.lg.Printf("doGroupMemberPut(): Unmarshal body: %s", err)
-		sendJsonError(w, http.StatusInternalServerError,
-			"error decoding JSON "+err.Error())
-		return
-	}
-	var invalidCompIDs []string
-	var validCompIDs []string
-	for _, compID := range membersIn.IDs {
-		normID := base.NormalizeHMSCompID(compID)
-		if !base.IsHMSCompIDValid(normID) {
-			s.lg.Printf("doGroupMemberPost(): Invalid xname ID: %s", compID)
-			invalidCompIDs = append(invalidCompIDs, compID)
-		} else {
-			validCompIDs = append(validCompIDs, normID)
-		}
-	}
-	if len(invalidCompIDs) > 0 {
-		sendJsonError(w, http.StatusBadRequest, fmt.Sprintf("invalid xname IDs: %v", invalidCompIDs))
-		return
-	}
-	ids, err := s.db.SetGroupMembers(label, validCompIDs)
-	if err != nil {
-		s.lg.Printf("doGroupMemberPut(): %s %s Err: %s", r.RemoteAddr, string(body), err)
-		if err == hmsds.ErrHMSDSNoGroup {
-			sendJsonError(w, http.StatusNotFound, "No such group: "+label)
-		} else if err == hmsds.ErrHMSDSExclusiveGroup {
-			sendJsonError(w, http.StatusConflict, "operation would conflict "+
-				"with an existing member in another exclusive group.")
-		} else {
-			// Send this message as 500 or 400 plus error message if it is
-			// an HMSError and not, e.g. an internal DB error code.
-			sendJsonDBError(w, "", "operation 'PUT' failed during store.", err)
-		}
-		return
-	}
-
-	var uris []*sm.ResourceURI
-	for _, id := range ids {
-		uris = append(uris, &sm.ResourceURI{URI: s.groupsBaseV2 + "/" + label + "/members/" + id})
-	}
-	sendJsonNewResourceIDArray(w, s.groupsBaseV2, uris)
-
->>>>>>> 8c7205d4
 }
 
 // Remove component {xname_id} from the members of group {group_label}.
@@ -5301,16 +5136,6 @@
 			"error decoding JSON "+err.Error())
 		return
 	}
-<<<<<<< HEAD
-	s.lg.Printf("doParitionMembersPost(): Skipping 'xname' check.")
-	// normID := base.NormalizeHMSCompID(memberIn.ID)
-	// if !base.IsHMSCompIDValid(normID) {
-	// 	s.lg.Printf("doPartitionMembersPost(): Invalid xname ID.")
-	// 	sendJsonError(w, http.StatusBadRequest, "invalid xname ID")
-	// 	return
-	// }
-	normID := memberIn.ID
-=======
 	normID := memberIn.ID
 	if !s.openchami {
 		// CSM requires that the ID is an xname.
@@ -5322,7 +5147,6 @@
 			return
 		}
 	}
->>>>>>> 8c7205d4
 	id, err := s.db.AddPartitionMember(name, normID)
 	if err != nil {
 		s.lg.Printf("doPartitionMembersPost(): %s %s Err: %s", r.RemoteAddr,
