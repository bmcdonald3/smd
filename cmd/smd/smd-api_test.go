// MIT License
//
// (C) Copyright [2018-2023] Hewlett Packard Enterprise Development LP
//
// Permission is hereby granted, free of charge, to any person obtaining a
// copy of this software and associated documentation files (the "Software"),
// to deal in the Software without restriction, including without limitation
// the rights to use, copy, modify, merge, publish, distribute, sublicense,
// and/or sell copies of the Software, and to permit persons to whom the
// Software is furnished to do so, subject to the following conditions:
//
// The above copyright notice and this permission notice shall be included
// in all copies or substantial portions of the Software.
//
// THE SOFTWARE IS PROVIDED "AS IS", WITHOUT WARRANTY OF ANY KIND, EXPRESS OR
// IMPLIED, INCLUDING BUT NOT LIMITED TO THE WARRANTIES OF MERCHANTABILITY,
// FITNESS FOR A PARTICULAR PURPOSE AND NONINFRINGEMENT. IN NO EVENT SHALL
// THE AUTHORS OR COPYRIGHT HOLDERS BE LIABLE FOR ANY CLAIM, DAMAGES OR
// OTHER LIABILITY, WHETHER IN AN ACTION OF CONTRACT, TORT OR OTHERWISE,
// ARISING FROM, OUT OF OR IN CONNECTION WITH THE SOFTWARE OR THE USE OR
// OTHER DEALINGS IN THE SOFTWARE.

package main

import (
	"bytes"
	"encoding/json"
	"errors"
	"log"
	"net/http"
	"net/http/httptest"
	"os"
	"reflect"
	"strconv"
	"strings"
	"testing"

	base "github.com/Cray-HPE/hms-base"
	compcreds "github.com/Cray-HPE/hms-compcredentials"
	sstorage "github.com/Cray-HPE/hms-securestorage"
<<<<<<< HEAD
	"github.com/OpenCHAMI/smd/v2/internal/hmsds"
	"github.com/OpenCHAMI/smd/v2/pkg/rf"
	stest "github.com/OpenCHAMI/smd/v2/pkg/sharedtest"
	"github.com/OpenCHAMI/smd/v2/pkg/sm"
=======
	"github.com/Cray-HPE/hms-smd/v2/internal/hmsds"
	"github.com/Cray-HPE/hms-smd/v2/pkg/rf"
	stest "github.com/Cray-HPE/hms-smd/v2/pkg/sharedtest"
	"github.com/Cray-HPE/hms-smd/v2/pkg/sm"
>>>>>>> 8c7205d4

	"github.com/go-chi/chi/v5"
)

var s *SmD
var results *TestResults
var router *chi.Mux

var ffStringMap = map[hmsds.FieldFilter]string{
	hmsds.FLTR_DEFAULT:   "FLTR_DEFAULT",
	hmsds.FLTR_STATEONLY: "FLTR_STATEONLY",
	hmsds.FLTR_FLAGONLY:  "FLTR_FLAGONLY",
	hmsds.FLTR_ROLEONLY:  "FLTR_ROLEONLY",
	hmsds.FLTR_NIDONLY:   "FLTR_NIDONLY",
	hmsds.FLTR_MAX:       "FLTR_MAX",
}

///////////////////////////////////////////////////////////////////////////////
// Test Helper Functions
///////////////////////////////////////////////////////////////////////////////

// Compare one hmsds.ComponentFilter to another
func compareFilter(fltr1 hmsds.ComponentFilter, fltr2 hmsds.ComponentFilter) bool {
	if len(fltr1.NID) != len(fltr2.NID) {
		return false
	}
	if len(fltr1.NIDStart) != len(fltr2.NIDStart) {
		return false
	}
	if len(fltr1.NIDEnd) != len(fltr2.NIDEnd) {
		return false
	}
	if len(fltr1.Type) != len(fltr2.Type) {
		return false
	}
	if len(fltr1.State) != len(fltr2.State) {
		return false
	}
	if len(fltr1.Flag) != len(fltr2.Flag) {
		return false
	}
	if len(fltr1.Role) != len(fltr2.Role) {
		return false
	}
	if len(fltr1.SubRole) != len(fltr2.SubRole) {
		return false
	}
	if len(fltr1.Subtype) != len(fltr2.Subtype) {
		return false
	}
	if len(fltr1.Arch) != len(fltr2.Arch) {
		return false
	}
	if len(fltr1.Class) != len(fltr2.Class) {
		return false
	}
	for i := 0; i < len(fltr1.NID); i++ {
		found := false
		for j := 0; j < len(fltr2.NID); j++ {
			if fltr1.NID[i] == fltr2.NID[j] {
				found = true
				break
			}
		}
		if !found {
			return false
		}
	}
	for i := 0; i < len(fltr1.NIDStart); i++ {
		found := false
		for j := 0; j < len(fltr2.NIDStart); j++ {
			if fltr1.NIDStart[i] == fltr2.NIDStart[j] {
				found = true
				break
			}
		}
		if !found {
			return false
		}
	}
	for i := 0; i < len(fltr1.NIDEnd); i++ {
		found := false
		for j := 0; j < len(fltr2.NIDEnd); j++ {
			if fltr1.NIDEnd[i] == fltr2.NIDEnd[j] {
				found = true
				break
			}
		}
		if !found {
			return false
		}
	}
	for i := 0; i < len(fltr1.Type); i++ {
		found := false
		for j := 0; j < len(fltr2.Type); j++ {
			if fltr1.Type[i] == fltr2.Type[j] {
				found = true
				break
			}
		}
		if !found {
			return false
		}
	}
	for i := 0; i < len(fltr1.State); i++ {
		found := false
		for j := 0; j < len(fltr2.State); j++ {
			if fltr1.State[i] == fltr2.State[j] {
				found = true
				break
			}
		}
		if !found {
			return false
		}
	}
	for i := 0; i < len(fltr1.Flag); i++ {
		found := false
		for j := 0; j < len(fltr2.Flag); j++ {
			if fltr1.Flag[i] == fltr2.Flag[j] {
				found = true
				break
			}
		}
		if !found {
			return false
		}
	}
	for i := 0; i < len(fltr1.Role); i++ {
		found := false
		for j := 0; j < len(fltr2.Role); j++ {
			if fltr1.Role[i] == fltr2.Role[j] {
				found = true
				break
			}
		}
		if !found {
			return false
		}
	}
	for i := 0; i < len(fltr1.SubRole); i++ {
		found := false
		for j := 0; j < len(fltr2.SubRole); j++ {
			if fltr1.SubRole[i] == fltr2.SubRole[j] {
				found = true
				break
			}
		}
		if !found {
			return false
		}
	}
	for i := 0; i < len(fltr1.Subtype); i++ {
		found := false
		for j := 0; j < len(fltr2.Subtype); j++ {
			if fltr1.Subtype[i] == fltr2.Subtype[j] {
				found = true
				break
			}
		}
		if !found {
			return false
		}
	}
	for i := 0; i < len(fltr1.Arch); i++ {
		found := false
		for j := 0; j < len(fltr2.Arch); j++ {
			if fltr1.Arch[i] == fltr2.Arch[j] {
				found = true
				break
			}
		}
		if !found {
			return false
		}
	}
	for i := 0; i < len(fltr1.Class); i++ {
		found := false
		for j := 0; j < len(fltr2.Class); j++ {
			if fltr1.Class[i] == fltr2.Class[j] {
				found = true
				break
			}
		}
		if !found {
			return false
		}
	}
	return true
}

// Compare arrays of xnames to make sure every name exists in both lists (order doesn't matter)
func compareIDs(ids1 []string, ids2 []string) bool {
	if len(ids1) != len(ids2) {
		return false
	}
	for i := 0; i < len(ids1); i++ {
		found := false
		for j := 0; j < len(ids2); j++ {
			if ids1[i] == ids2[j] {
				found = true
				break
			}
		}
		if !found {
			return false
		}
	}
	return true
}

// Compare arrays of components to make sure every component exists in both lists (order doesn't matter)
func compareComps(comps1 *[]base.Component, comps2 *[]base.Component) bool {
	if len(*comps1) != len(*comps2) {
		return false
	}
	for _, comp1 := range *comps1 {
		found := false
		for _, comp2 := range *comps2 {
			if comp1 == comp2 {
				found = true
				break
			}
		}
		if !found {
			return false
		}
	}
	return true
}

func compareSCNSubs(subs1, subs2 sm.SCNSubscriptionArray) bool {
	if len(subs1.SubscriptionList) != len(subs2.SubscriptionList) {
		return false
	}
	for i, sub1 := range subs1.SubscriptionList {
		sub2 := subs2.SubscriptionList[i]
		if sub1.ID == sub2.ID &&
			sub1.Subscriber == sub2.Subscriber &&
			sub1.Url == sub2.Url &&
			sub1.Enabled == sub2.Enabled &&
			len(sub1.Roles) == len(sub2.Roles) &&
			len(sub1.SubRoles) == len(sub2.SubRoles) &&
			len(sub1.SoftwareStatus) == len(sub2.SoftwareStatus) &&
			len(sub1.States) == len(sub2.States) {
			if sub1.Enabled != nil && *sub1.Enabled != *sub2.Enabled {
				return false
			}
			for j, role1 := range sub1.Roles {
				role2 := sub2.Roles[j]
				if role1 != role2 {
					return false
				}
			}
			for j, subRole1 := range sub1.SubRoles {
				subRole2 := sub2.SubRoles[j]
				if subRole1 != subRole2 {
					return false
				}
			}
			for j, swStatus1 := range sub1.SoftwareStatus {
				swStatus2 := sub2.SoftwareStatus[j]
				if swStatus1 != swStatus2 {
					return false
				}
			}
			for j, state1 := range sub1.States {
				state2 := sub2.States[j]
				if state1 != state2 {
					return false
				}
			}
		} else {
			return false
		}
	}
	return true
}

func compareSCNSubMaps(map1, map2 SCNSubMap) bool {
	for i, subMap1 := range map1 {
		for key, urls1 := range subMap1 {
			if len(urls1) != len(map2[i][key]) {
				return false
			}
			for j, url1 := range urls1 {
				if url1.url != map2[i][key][j].url &&
					url1.refCount != map2[i][key][j].refCount {
					return false
				}
			}
		}
	}
	return true
}

func compareGroup(grp1, grp2 *sm.Group) bool {
	if (grp1 == nil) != (grp2 == nil) {
		return false
	} else if grp1 == nil {
		return true
	}
	if grp1.Label != grp2.Label ||
		grp1.Description != grp2.Description ||
		grp1.ExclusiveGroup != grp2.ExclusiveGroup ||
		len(grp1.Tags) != len(grp2.Tags) ||
		len(grp1.Members.IDs) != len(grp2.Members.IDs) {
		return false
	}
	if len(grp1.Tags) > 0 {
		for i, tag := range grp1.Tags {
			if tag != grp2.Tags[i] {
				return false
			}
		}
	}
	if len(grp1.Members.IDs) > 0 {
		for i, id := range grp1.Members.IDs {
			if id != grp2.Members.IDs[i] {
				return false
			}
		}
	}
	return true
}

func compareGroupPatch(grp1, grp2 *sm.GroupPatch) bool {
	if (grp1 == nil) != (grp2 == nil) {
		return false
	} else if grp1 == nil {
		return true
	}
	if (grp1.Description == nil) != (grp2.Description == nil) ||
		(grp1.Tags == nil) != (grp2.Tags == nil) {
		return false
	}
	if grp1.Description != nil && grp1.Description != grp2.Description {
		return false
	}
	if grp1.Tags != nil {
		if len(*grp1.Tags) != len(*grp2.Tags) {
			return false
		}
		for i, tag := range *grp1.Tags {
			if tag != (*grp2.Tags)[i] {
				return false
			}
		}
	}
	return true
}

func comparePartition(part1, part2 *sm.Partition) bool {
	if (part1 == nil) != (part2 == nil) {
		return false
	} else if part1 == nil {
		return true
	}
	if part1.Name != part2.Name ||
		part1.Description != part2.Description ||
		len(part1.Tags) != len(part2.Tags) ||
		len(part1.Members.IDs) != len(part2.Members.IDs) {
		return false
	}
	if len(part1.Tags) > 0 {
		for i, tag := range part1.Tags {
			if tag != part2.Tags[i] {
				return false
			}
		}
	}
	if len(part1.Members.IDs) > 0 {
		for i, id := range part1.Members.IDs {
			if id != part2.Members.IDs[i] {
				return false
			}
		}
	}
	return true
}

func comparePartitionPatch(part1, part2 *sm.PartitionPatch) bool {
	if (part1 == nil) != (part2 == nil) {
		return false
	} else if part1 == nil {
		return true
	}
	if (part1.Description == nil) != (part2.Description == nil) ||
		(part1.Tags == nil) != (part2.Tags == nil) {
		return false
	}
	if part1.Description != nil && part1.Description != part2.Description {
		return false
	}
	if part1.Tags != nil {
		if len(*part1.Tags) != len(*part2.Tags) {
			return false
		}
		for i, tag := range *part1.Tags {
			if tag != (*part2.Tags)[i] {
				return false
			}
		}
	}
	return true
}

// Compare one hmsds.HWInvLocFilter to another
func compareHWInvLocFilter(fltr1 hmsds.HWInvLocFilter, fltr2 hmsds.HWInvLocFilter) bool {
	if len(fltr1.ID) != len(fltr2.ID) ||
		len(fltr1.Type) != len(fltr2.Type) ||
		len(fltr1.Manufacturer) != len(fltr2.Manufacturer) ||
		len(fltr1.PartNumber) != len(fltr2.PartNumber) ||
		len(fltr1.SerialNumber) != len(fltr2.SerialNumber) ||
		len(fltr1.FruId) != len(fltr2.FruId) ||
		len(fltr1.Partition) != len(fltr2.Partition) ||
		fltr1.Children != fltr2.Children ||
		fltr1.Parents != fltr2.Parents {
		return false
	}

	for i, id := range fltr1.ID {
		if id != fltr2.ID[i] {
			return false
		}
	}
	for i, hmsType := range fltr1.Type {
		if hmsType != fltr2.Type[i] {
			return false
		}
	}
	for i, manufacturer := range fltr1.Manufacturer {
		if manufacturer != fltr2.Manufacturer[i] {
			return false
		}
	}
	for i, partNumber := range fltr1.PartNumber {
		if partNumber != fltr2.PartNumber[i] {
			return false
		}
	}
	for i, serialNumber := range fltr1.SerialNumber {
		if serialNumber != fltr2.SerialNumber[i] {
			return false
		}
	}
	for i, fruId := range fltr1.FruId {
		if fruId != fltr2.FruId[i] {
			return false
		}
	}
	for i, partition := range fltr1.Partition {
		if partition != fltr2.Partition[i] {
			return false
		}
	}
	return true
}

// Compare one hmsds.HWInvLocFilter to another
func compareHWInvHistFilter(fltr1 *hmsds.HWInvHistFilter, fltr2 *hmsds.HWInvHistFilter) bool {
	if (fltr1 == nil) != (fltr2 == nil) {
		return false
	}
	if fltr1 == nil {
		return true
	}
	if len(fltr1.ID) != len(fltr2.ID) ||
		len(fltr1.FruId) != len(fltr2.FruId) ||
		len(fltr1.EventType) != len(fltr2.EventType) ||
		fltr1.StartTime != fltr2.StartTime ||
		fltr1.EndTime != fltr2.EndTime {
		return false
	}

	for i, id := range fltr1.ID {
		if id != fltr2.ID[i] {
			return false
		}
	}
	for i, fruid := range fltr1.FruId {
		if fruid != fltr2.FruId[i] {
			return false
		}
	}
	for i, eventType := range fltr1.EventType {
		if eventType != fltr2.EventType[i] {
			return false
		}
	}
	return true
}

func compareCompEthInterfaceFilter(fltr1 hmsds.CompEthInterfaceFilter, fltr2 hmsds.CompEthInterfaceFilter) bool {
	if len(fltr1.ID) != len(fltr2.ID) {
		return false
	}
	if len(fltr1.MACAddr) != len(fltr2.MACAddr) {
		return false
	}
	if len(fltr1.IPAddr) != len(fltr2.IPAddr) {
		return false
	}
	if fltr1.OlderThan != fltr2.OlderThan {
		return false
	}
	if fltr1.NewerThan != fltr2.NewerThan {
		return false
	}
	if len(fltr1.CompID) != len(fltr2.CompID) {
		return false
	}
	if len(fltr1.CompType) != len(fltr2.CompType) {
		return false
	}
	for i, id := range fltr1.ID {
		if id != fltr2.ID[i] {
			return false
		}
	}
	for i, mac := range fltr1.MACAddr {
		if mac != fltr2.MACAddr[i] {
			return false
		}
	}
	for i, ip := range fltr1.IPAddr {
		if ip != fltr2.IPAddr[i] {
			return false
		}
	}
	for i, cid := range fltr1.CompID {
		if cid != fltr2.CompID[i] {
			return false
		}
	}
	for i, t := range fltr1.CompType {
		if t != fltr2.CompType[i] {
			return false
		}
	}
	return true
}

///////////////////////////////////////////////////////////////////////////////
// Pre-Test Setup
///////////////////////////////////////////////////////////////////////////////

// Sets up the mux router and SmD struct for calling smd functions
func TestMain(m *testing.M) {
	s = new(SmD)

	// v2 APIs
	s.apiRootV2 = "/hsm/v2"
	s.serviceBaseV2 = s.apiRootV2 + "/service"
	s.valuesBaseV2 = s.serviceBaseV2 + "/values"
	s.stateBaseV2 = s.apiRootV2 + "/State"
	s.componentsBaseV2 = s.stateBaseV2 + "/Components"
	s.redfishEPBaseV2 = s.apiRootV2 + "/Inventory/RedfishEndpoints"
	s.nodeMapBaseV2 = s.apiRootV2 + "/Defaults/NodeMaps"
	s.compEPBaseV2 = s.apiRootV2 + "/Inventory/ComponentEndpoints"
	s.serviceEPBaseV2 = s.apiRootV2 + "/Inventory/ServiceEndpoints"
	s.compEthIntBaseV2 = s.apiRootV2 + "/Inventory/EthernetInterfaces"
	s.hsnIntBaseV2 = s.apiRootV2 + "/Inventory/HSNInterfaces"
	s.hwinvByLocBaseV2 = s.apiRootV2 + "/Inventory/Hardware"
	s.hwinvByFRUBaseV2 = s.apiRootV2 + "/Inventory/HardwareByFRU"
	s.invDiscoverBaseV2 = s.apiRootV2 + "/Inventory/Discover"
	s.invDiscStatusBaseV2 = s.apiRootV2 + "/Inventory/DiscoveryStatus"
	s.subscriptionBaseV2 = s.apiRootV2 + "/Subscriptions"
	s.groupsBaseV2 = s.apiRootV2 + "/groups"
	s.partitionsBaseV2 = s.apiRootV2 + "/partitions"
	s.membershipsBaseV2 = s.apiRootV2 + "/memberships"
	s.compLockBaseV2 = s.apiRootV2 + "/locks"
	s.sysInfoBaseV2 = s.apiRootV2 + "/sysinfo"
	s.powerMapBaseV2 = s.sysInfoBaseV2 + "/powermaps"

	s.smapCompEP = NewSyncMap(ComponentEndpointSMap(s))

	s.dbDSN = ""
	s.lg = log.New(os.Stdout, "", log.Lshortfile|log.LstdFlags|log.Lmicroseconds)
	s.db, results = NewHMSDB_Test(s.dbDSN, s.lg)
	s.wp = new(base.WorkerPool)

	publicRoutes := s.generatePublicRoutes()
	protectedRoutes := s.generateProtectedRoutes()
	router = s.NewRouter(publicRoutes, protectedRoutes)

	excode := 1
	excode = m.Run()
	os.Exit(excode)
}

///////////////////////////////////////////////////////////////////////////////
// Unit Tests
///////////////////////////////////////////////////////////////////////////////

var jsonErrHMSDSArgMissing = json.RawMessage(`{"type":"about:blank","title":"Bad Request","detail":"a required argument was missing","status":400}
`)

func TestGetFieldFilterForm(t *testing.T) {
	tests := []struct {
		in          *FieldFltrInForm
		expectedOut hmsds.FieldFilter
	}{{
		&FieldFltrInForm{},
		hmsds.FLTR_DEFAULT,
	}, {
		nil,
		hmsds.FLTR_DEFAULT,
	}, {
		&FieldFltrInForm{
			StateOnly: []string{"true"},
			RoleOnly:  []string{"true"},
		},
		hmsds.FLTR_STATEONLY,
	}, {
		&FieldFltrInForm{
			RoleOnly: []string{"false", "true"},
		},
		hmsds.FLTR_DEFAULT,
	}, {
		&FieldFltrInForm{
			RoleOnly: []string{"foo"},
		},
		hmsds.FLTR_DEFAULT,
	}}
	for i, test := range tests {
		out := getFieldFilterForm(test.in)
		if test.expectedOut != out {
			t.Errorf("Test %v Failed: Expected fieldFilter '%v'; Received fieldFilter '%v'", i, ffStringMap[test.expectedOut], ffStringMap[out])
		}
	}
}

func TestGetFieldFilter(t *testing.T) {
	tests := []struct {
		in          *FieldFltrIn
		expectedOut hmsds.FieldFilter
	}{{
		&FieldFltrIn{false, false, false, false},
		hmsds.FLTR_DEFAULT,
	}, {
		nil,
		hmsds.FLTR_DEFAULT,
	}, {
		&FieldFltrIn{true, false, true, false},
		hmsds.FLTR_STATEONLY,
	}, {
		&FieldFltrIn{false, false, true, false},
		hmsds.FLTR_ROLEONLY,
	}}
	for i, test := range tests {
		out := getFieldFilter(test.in)
		if test.expectedOut != out {
			t.Errorf("Test %v Failed: Expected fieldFilter '%v'; Received fieldFilter '%v'", i, ffStringMap[test.expectedOut], ffStringMap[out])
		}
	}
}

func TestNidRangeToCompFilter(t *testing.T) {
	tests := []struct {
		nidRanges   []string
		f           *hmsds.ComponentFilter
		expectedOut *hmsds.ComponentFilter
		expectedErr bool
	}{{
		[]string{"800"},
		&hmsds.ComponentFilter{},
		&hmsds.ComponentFilter{
			NID: []string{"800"},
		},
		false,
	}, {
		[]string{"800", "16300-16500", "850-900", "700"},
		&hmsds.ComponentFilter{},
		&hmsds.ComponentFilter{
			NID:      []string{"800", "700"},
			NIDStart: []string{"16300", "850"},
			NIDEnd:   []string{"16500", "900"},
		},
		false,
	}, {
		[]string{},
		nil,
		&hmsds.ComponentFilter{},
		false,
	}, {
		[]string{"16300-16500"},
		&hmsds.ComponentFilter{
			NIDStart: []string{"850"},
			NIDEnd:   []string{"900"},
		},
		&hmsds.ComponentFilter{
			NIDStart: []string{"16300", "850"},
			NIDEnd:   []string{"16500", "900"},
		},
		false,
	}, {
		[]string{"-1"},
		&hmsds.ComponentFilter{},
		nil,
		true,
	}}
	for i, test := range tests {
		out, err := nidRangeToCompFilter(test.nidRanges, test.f)
		if err == nil {
			if test.expectedErr {
				t.Errorf("Test %v Failed: Expected an error; Received no error", i)
			} else if !compareFilter(*test.expectedOut, *out) {
				t.Errorf("Test %v Failed: Expected compFilter '%v'; Received compFilter '%v'", i, test.expectedOut, out)
			}
		} else if !test.expectedErr {
			t.Errorf("Test %v Failed: Expected no error; Received error '%s'", i, err.Error())
		}
	}
}

func TestDoReadyGet(t *testing.T) {
	tests := []struct {
		reqType      string
		reqURI       string
		hmsdsRespErr error
		expectedResp []byte
	}{{
		"GET",
		"https://localhost/hsm/v2/service/ready",
		nil,
		json.RawMessage(`{"code":0,"message":"HSM is healthy"}` + "\n"),
	}, {
		"GET",
		"https://localhost/hsm/v2/service/ready",
		hmsds.ErrHMSDSPtrClosed,
		json.RawMessage(`{"type":"about:blank","title":"Service Unavailable","detail":"HSM's database is unhealthy: HMSDS handle is not open.","status":503}` + "\n"),
	}}

	for i, test := range tests {
		results.TestConnection.Return.err = test.hmsdsRespErr
		req, err := http.NewRequest(test.reqType, test.reqURI, nil)
		if err != nil {
			t.Fatalf("an error '%s' was not expected while creating request", err)
		}
		w := httptest.NewRecorder()

		router.ServeHTTP(w, req)
		if test.hmsdsRespErr == nil && w.Code != http.StatusOK {
			t.Errorf("Response code was %v; want 204", w.Code)
		} else if test.hmsdsRespErr != nil && w.Code == http.StatusOK {
			t.Errorf("Response code was %v; expected an error", w.Code)
		}

		if bytes.Compare(test.expectedResp, w.Body.Bytes()) != 0 {
			t.Errorf("Test %v Failed: Expected body is '%v'; Received '%v'", i, string(test.expectedResp), w.Body)
		}
	}
}

func TestDoLivenessGet(t *testing.T) {
	tests := []struct {
		reqType      string
		reqURI       string
		hmsdsRespErr error
		expectedResp []byte
	}{{
		"GET",
		"https://localhost/hsm/v2/service/liveness",
		nil,
		nil,
	}}

	for i, test := range tests {
		results.TestConnection.Return.err = test.hmsdsRespErr
		req, err := http.NewRequest(test.reqType, test.reqURI, nil)
		if err != nil {
			t.Fatalf("an error '%s' was not expected while creating request", err)
		}
		w := httptest.NewRecorder()

		router.ServeHTTP(w, req)
		if test.hmsdsRespErr == nil && w.Code != http.StatusNoContent {
			t.Errorf("Response code was %v; want 204", w.Code)
		} else if test.hmsdsRespErr != nil && w.Code == http.StatusOK {
			t.Errorf("Response code was %v; expected an error", w.Code)
		}

		if bytes.Compare(test.expectedResp, w.Body.Bytes()) != 0 {
			t.Errorf("Test %v Failed: Expected body is '%v'; Received '%v'", i, string(test.expectedResp), w.Body)
		}
	}
}

func TestDoComponentGet(t *testing.T) {
	enabledFlg := true
	tests := []struct {
		reqType      string
		reqURI       string
		hmsdsRespID  *base.Component
		hmsdsRespErr error
		expectedID   string
		expectedResp []byte
	}{{
		"GET",
		"https://localhost/hsm/v2/State/Components/x0c0s27b0n0",
		&base.Component{"x0c0s27b0n0", "Node", "On", "OK", &enabledFlg, "AdminStatus", "Compute", "", "864", "", "Sling", "X86", "", false, false},
		nil,
		"x0c0s27b0n0",
		json.RawMessage(`{"ID":"x0c0s27b0n0","Type":"Node","State":"On","Flag":"OK","Enabled":true,"SoftwareStatus":"AdminStatus","Role":"Compute","NID":864,"NetType":"Sling","Arch":"X86"}
`),
	}, {
		"GET",
		"https://localhost/hsm/v2/State/Components/x0c0s27b0n0",
		nil,
		nil,
		"x0c0s27b0n0",
		json.RawMessage(`{"type":"about:blank","title":"Not Found","detail":"no such xname.","status":404}
`),
	}, {
		"GET",
		"https://localhost/hsm/v2/State/Components/x0c0s27",
		nil,
		hmsds.ErrHMSDSArgMissing, // Could be any HMSError
		"x0c0s27",
		jsonErrHMSDSArgMissing,
	}, {
		"GET",
		"https://localhost/hsm/v2/State/Components/x0c0s27",
		nil,
		errors.New("unexpected DB error"), // Could be any non HMSError
		"x0c0s27",
		json.RawMessage(`{"type":"about:blank","title":"Internal Server Error","status":500}
`),
	}}

	for i, test := range tests {
		results.GetComponentByID.Return.id = test.hmsdsRespID
		results.GetComponentByID.Return.err = test.hmsdsRespErr
		req, err := http.NewRequest(test.reqType, test.reqURI, nil)
		if err != nil {
			t.Fatalf("an error '%s' was not expected while creating request", err)
		}
		w := httptest.NewRecorder()

		router.ServeHTTP(w, req)
		if test.hmsdsRespErr == nil && test.hmsdsRespID != nil && w.Code != http.StatusOK {
			t.Errorf("Response code was %v; want 200", w.Code)
		} else if (test.hmsdsRespErr != nil || test.hmsdsRespID == nil) && w.Code == http.StatusOK {
			t.Errorf("Response code was %v; expected an error", w.Code)
		}

		if test.expectedID != results.GetComponentByID.Input.id {
			t.Errorf("Test %v Failed: Expected comp '%v'; Received comp '%v'", i, test.expectedID, results.GetComponentByID.Input.id)
		}

		if bytes.Compare(test.expectedResp, w.Body.Bytes()) != 0 {
			t.Errorf("Test %v Failed: Expected body is '%v'; Received '%v'", i, string(test.expectedResp), w.Body)
		}
	}
}

func TestDoComponentByNIDGet(t *testing.T) {
	enabledFlg := true
	testComp := base.Component{
		ID:       "x0c0s27b0n0",
		Type:     "Node",
		State:    "On",
		Flag:     "OK",
		Enabled:  &enabledFlg,
		SwStatus: "AdminStatus",
		Role:     "Compute",
		SubRole:  "",
		NID:      "864",
		Subtype:  "",
		NetType:  "Sling",
		Arch:     "X86",
		Class:    "",
	}
	tests := []struct {
		reqType      string
		reqURI       string
		hmsdsRespID  *base.Component
		hmsdsRespErr error
		expectedID   string
		expectedResp []byte
	}{{
		reqType:      "GET",
		reqURI:       "https://localhost/hsm/v2/State/Components/ByNID/864",
		hmsdsRespID:  &testComp,
		hmsdsRespErr: nil,
		expectedID:   "864",
		expectedResp: json.RawMessage(`{"ID":"x0c0s27b0n0","Type":"Node","State":"On","Flag":"OK","Enabled":true,"SoftwareStatus":"AdminStatus","Role":"Compute","NID":864,"NetType":"Sling","Arch":"X86"}` + "\n"),
	}, {
		reqType:      "GET",
		reqURI:       "https://localhost/hsm/v2/State/Components/ByNID/864",
		hmsdsRespID:  nil,
		hmsdsRespErr: nil,
		expectedID:   "864",
		expectedResp: json.RawMessage(`{"type":"about:blank","title":"Not Found","detail":"no such NID.","status":404}` + "\n"),
	}, {
		reqType:      "GET",
		reqURI:       "https://localhost/hsm/v2/State/Components/ByNID/864",
		hmsdsRespID:  nil,
		hmsdsRespErr: hmsds.ErrHMSDSArgMissing, // Could be any HMS error
		expectedID:   "864",
		expectedResp: jsonErrHMSDSArgMissing,
	}, {
		reqType:      "GET",
		reqURI:       "https://localhost/hsm/v2/State/Components/ByNID/864",
		hmsdsRespID:  nil,
		hmsdsRespErr: errors.New("unexpected DB error"), // Could be any non-HMS error
		expectedID:   "864",
		expectedResp: json.RawMessage(`{"type":"about:blank","title":"Internal Server Error","status":500}` + "\n"),
	}}

	for i, test := range tests {
		results.GetComponentByNID.Return.id = test.hmsdsRespID
		results.GetComponentByNID.Return.err = test.hmsdsRespErr
		req, err := http.NewRequest(test.reqType, test.reqURI, nil)
		if err != nil {
			t.Fatalf("an error '%s' was not expected while creating request", err)
		}
		w := httptest.NewRecorder()

		router.ServeHTTP(w, req)
		if test.hmsdsRespErr == nil && test.hmsdsRespID != nil && w.Code != http.StatusOK {
			t.Errorf("Response code was %v; want 200", w.Code)
		} else if (test.hmsdsRespErr != nil || test.hmsdsRespID == nil) && w.Code == http.StatusOK {
			t.Errorf("Response code was %v; expected an error", w.Code)
		}

		if test.expectedID != results.GetComponentByNID.Input.nid {
			t.Errorf("Test %v Failed: Expected comp '%v'; Received comp '%v'", i, test.expectedID, results.GetComponentByNID.Input.nid)
		}

		if bytes.Compare(test.expectedResp, w.Body.Bytes()) != 0 {
			t.Errorf("Test %v Failed: Expected body is '%v'; Received '%v'", i, string(test.expectedResp), w.Body)
		}
	}
}

func TestDoComponentDelete(t *testing.T) {
	type testParams struct {
		reqType        string
		reqURI         string
		hmsdsDidDelete bool
		hmsdsRespErr   error
		expectedID     string
		expectedResp   []byte
	}
	tests := []testParams{{
		reqType:        "DELETE",
		reqURI:         "https://localhost/hsm/v2/State/Components/x0c0s27b0n0",
		hmsdsDidDelete: true,
		hmsdsRespErr:   nil,
		expectedID:     "x0c0s27b0n0",
		expectedResp:   json.RawMessage(`{"code":0,"message":"deleted 1 entry"}` + "\n"),
	}, {
		reqType:        "DELETE",
		reqURI:         "https://localhost/hsm/v2/State/Components/x0c0s27b0n0",
		hmsdsDidDelete: false,
		hmsdsRespErr:   nil,
		expectedID:     "x0c0s27b0n0",
		expectedResp:   json.RawMessage(`{"type":"about:blank","title":"Not Found","detail":"no such xname.","status":404}` + "\n"),
	}, {
		reqType:        "DELETE",
		reqURI:         "https://localhost/hsm/v2/State/Components/ ",
		hmsdsDidDelete: false,
		hmsdsRespErr:   hmsds.ErrHMSDSArgBadID,
		expectedID:     " ",
		expectedResp:   json.RawMessage(`{"type":"about:blank","title":"Bad Request","detail":"invalid xname","status":400}` + "\n"),
	}, {
		reqType:        "DELETE",
		reqURI:         "https://localhost/hsm/v2/State/Components/0c0s27b0n0",
		hmsdsDidDelete: false,
		hmsdsRespErr:   hmsds.ErrHMSDSArgBadID,
		expectedID:     "0c0s27b0n0",
		expectedResp:   json.RawMessage(`{"type":"about:blank","title":"Bad Request","detail":"invalid xname","status":400}` + "\n"),
	}}

	for i, test := range tests {
		results.DeleteComponentByID.Return.changed = test.hmsdsDidDelete
		results.DeleteComponentByID.Return.err = test.hmsdsRespErr
		req, err := http.NewRequest(test.reqType, test.reqURI, nil)
		if err != nil {
			t.Fatalf("an error '%s' was not expected while creating request", err)
		}
		w := httptest.NewRecorder()

		router.ServeHTTP(w, req)
		if test.hmsdsRespErr == nil && test.hmsdsDidDelete && w.Code != http.StatusOK {
			t.Errorf("Response code was %v; want 200", w.Code)
		} else if (test.hmsdsRespErr != nil) && w.Code == http.StatusOK {
			t.Errorf("Response code was %v; expected an error", w.Code)
		}

		if w.Code != http.StatusBadRequest && test.expectedID != results.DeleteComponentByID.Input.id {
			t.Errorf("Test %v Failed: Expected comp '%v'; Received comp '%v'", i, test.expectedID, results.DeleteComponentByID.Input.id)
		}

		if bytes.Compare(test.expectedResp, w.Body.Bytes()) != 0 {
			t.Errorf("Test %v Failed: Expected body is '%v'; Received '%v'", i, string(test.expectedResp), w.Body)
		}
	}
}

func TestDoComponentDeleteAll(t *testing.T) {
	const numEntries int64 = 42
	type testParams struct {
		reqType          string
		reqURI           string
		hmsdsRespNumRows int64
		hmsdsRespErr     error
		expectedResp     []byte
	}

	// TODO: create test that generates a 400 or update swagger.yml
	tests := []testParams{{

		reqType:          "DELETE",
		reqURI:           "https://localhost/hsm/v2/State/Components",
		hmsdsRespNumRows: numEntries,
		hmsdsRespErr:     nil,
		expectedResp:     json.RawMessage(`{"code":0,"message":"deleted ` + strconv.FormatInt(numEntries, 10) + ` entries"}` + "\n"),
	}, {
		reqType:          "DELETE",
		reqURI:           "https://localhost/hsm/v2/State/Components",
		hmsdsRespNumRows: 0,
		hmsdsRespErr:     nil,
		expectedResp:     json.RawMessage(`{"type":"about:blank","title":"Not Found","detail":"no entries to delete","status":404}` + "\n"),
	}}

	for i, test := range tests {
		results.DeleteComponentsAll.Return.numRows = test.hmsdsRespNumRows
		results.DeleteComponentsAll.Return.err = test.hmsdsRespErr
		req, err := http.NewRequest(test.reqType, test.reqURI, nil)
		if err != nil {
			t.Fatalf("an error '%s' was not expected while creating request", err)
		}
		w := httptest.NewRecorder()

		router.ServeHTTP(w, req)
		if test.hmsdsRespErr == nil && test.hmsdsRespNumRows != 0 && w.Code != http.StatusOK {
			t.Errorf("Response code was %v; want 200", w.Code)
		} else if (test.hmsdsRespErr != nil) && w.Code == http.StatusOK {
			t.Errorf("Response code was %v; expected an error", w.Code)
		}

		if bytes.Compare(test.expectedResp, w.Body.Bytes()) != 0 {
			t.Errorf("Test %v Failed: Expected body is '%v'; Received '%v'", i, string(test.expectedResp), w.Body)
		}
	}
}

func TestDoComponentsGet(t *testing.T) {
	enabledFlg := true
	tests := []struct {
		reqType             string
		reqURI              string
		hmsdsRespIDs        []*base.Component
		hmsdsRespErr        error
		expectedFilter      hmsds.ComponentFilter
		expectedFieldFilter hmsds.FieldFilter
		expectedResp        []byte
	}{{
		"GET",
		"https://localhost/hsm/v2/State/Components?type=node",
		[]*base.Component{
			{"x0c0s14b0n0", "Node", "On", "OK", &enabledFlg, "AdminStatus", "Compute", "", "448", "", "Sling", "X86", "", false, false},
			{"x0c0s15b0n0", "Node", "On", "OK", &enabledFlg, "AdminStatus", "Compute", "", "480", "", "Sling", "X86", "", false, false},
			{"x0c0s18b0n0", "Node", "Off", "OK", &enabledFlg, "AdminStatus", "Compute", "", "576", "", "Sling", "X86", "", false, false},
			{"x0c0s22b0n0", "Node", "Off", "OK", &enabledFlg, "AdminStatus", "Compute", "", "704", "", "Sling", "X86", "", false, false},
			{"x0c0s24b0n0", "Node", "Off", "OK", &enabledFlg, "AdminStatus", "Compute", "", "786", "", "Sling", "X86", "", false, false},
			{"x0c0s25b0n0", "Node", "On", "OK", &enabledFlg, "AdminStatus", "Compute", "", "800", "", "Sling", "X86", "", false, false},
			{"x0c0s26b0n0", "Node", "On", "OK", &enabledFlg, "AdminStatus", "Compute", "", "832", "", "Sling", "X86", "", false, false},
			{"x0c0s27b0n0", "Node", "On", "OK", &enabledFlg, "AdminStatus", "Compute", "", "864", "", "Sling", "X86", "", false, false},
		},
		nil,
		hmsds.ComponentFilter{
			Type: []string{"node"},
		},
		hmsds.FLTR_DEFAULT,
		json.RawMessage(`{"Components":[{"ID":"x0c0s14b0n0","Type":"Node","State":"On","Flag":"OK","Enabled":true,"SoftwareStatus":"AdminStatus","Role":"Compute","NID":448,"NetType":"Sling","Arch":"X86"},{"ID":"x0c0s15b0n0","Type":"Node","State":"On","Flag":"OK","Enabled":true,"SoftwareStatus":"AdminStatus","Role":"Compute","NID":480,"NetType":"Sling","Arch":"X86"},{"ID":"x0c0s18b0n0","Type":"Node","State":"Off","Flag":"OK","Enabled":true,"SoftwareStatus":"AdminStatus","Role":"Compute","NID":576,"NetType":"Sling","Arch":"X86"},{"ID":"x0c0s22b0n0","Type":"Node","State":"Off","Flag":"OK","Enabled":true,"SoftwareStatus":"AdminStatus","Role":"Compute","NID":704,"NetType":"Sling","Arch":"X86"},{"ID":"x0c0s24b0n0","Type":"Node","State":"Off","Flag":"OK","Enabled":true,"SoftwareStatus":"AdminStatus","Role":"Compute","NID":786,"NetType":"Sling","Arch":"X86"},{"ID":"x0c0s25b0n0","Type":"Node","State":"On","Flag":"OK","Enabled":true,"SoftwareStatus":"AdminStatus","Role":"Compute","NID":800,"NetType":"Sling","Arch":"X86"},{"ID":"x0c0s26b0n0","Type":"Node","State":"On","Flag":"OK","Enabled":true,"SoftwareStatus":"AdminStatus","Role":"Compute","NID":832,"NetType":"Sling","Arch":"X86"},{"ID":"x0c0s27b0n0","Type":"Node","State":"On","Flag":"OK","Enabled":true,"SoftwareStatus":"AdminStatus","Role":"Compute","NID":864,"NetType":"Sling","Arch":"X86"}]}
`),
	}, {
		"PATCH",
		"https://localhost/hsm/v2/State/Components?type=node",
		[]*base.Component{
			&base.Component{"x0c0s14b0n0", "Node", "On", "OK", &enabledFlg, "AdminStatus", "Compute", "", "448", "", "Sling", "X86", "", false, false},
			&base.Component{"x0c0s15b0n0", "Node", "On", "OK", &enabledFlg, "AdminStatus", "Compute", "", "480", "", "Sling", "X86", "", false, false},
			&base.Component{"x0c0s18b0n0", "Node", "Off", "OK", &enabledFlg, "AdminStatus", "Compute", "", "576", "", "Sling", "X86", "", false, false},
			&base.Component{"x0c0s22b0n0", "Node", "Off", "OK", &enabledFlg, "AdminStatus", "Compute", "", "704", "", "Sling", "X86", "", false, false},
			&base.Component{"x0c0s24b0n0", "Node", "Off", "OK", &enabledFlg, "AdminStatus", "Compute", "", "786", "", "Sling", "X86", "", false, false},
			&base.Component{"x0c0s25b0n0", "Node", "On", "OK", &enabledFlg, "AdminStatus", "Compute", "", "800", "", "Sling", "X86", "", false, false},
			&base.Component{"x0c0s26b0n0", "Node", "On", "OK", &enabledFlg, "AdminStatus", "Compute", "", "832", "", "Sling", "X86", "", false, false},
			&base.Component{"x0c0s27b0n0", "Node", "On", "OK", &enabledFlg, "AdminStatus", "Compute", "", "864", "", "Sling", "X86", "", false, false},
		},
		hmsds.ErrHMSDSArgBadType,
		hmsds.ComponentFilter{
			Type: []string{"node"},
		},
		hmsds.FLTR_DEFAULT,
		json.RawMessage(`{"type":"about:blank","title":"Method Not Allowed","detail":"allow GET,POST,DELETE","status":405}
`),
	}, {
		"GET",
		"https://localhost/hsm/v2/State/Components?type=node&type=nodebmc&flagonly=true",
		[]*base.Component{
			&base.Component{"x0c0s26b0", "NodeBMC", "", "OK", nil, "", "", "", "", "", "", "", "", false, false},
			&base.Component{"x0c0s26b0n0", "Node", "", "OK", nil, "", "", "", "", "", "", "", "", false, false},
			&base.Component{"x0c0s27b0", "NodeBMC", "", "OK", nil, "", "", "", "", "", "", "", "", false, false},
			&base.Component{"x0c0s27b0n0", "Node", "", "OK", nil, "", "", "", "", "", "", "", "", false, false},
		},
		nil,
		hmsds.ComponentFilter{
			Type: []string{"node", "nodebmc"},
		},
		hmsds.FLTR_FLAGONLY,
		json.RawMessage(`{"Components":[{"ID":"x0c0s26b0","Type":"NodeBMC","Flag":"OK"},{"ID":"x0c0s26b0n0","Type":"Node","Flag":"OK"},{"ID":"x0c0s27b0","Type":"NodeBMC","Flag":"OK"},{"ID":"x0c0s27b0n0","Type":"Node","Flag":"OK"}]}
`),
	}, {
		"GET",
		"https://localhost/hsm/v2/State/Components",
		[]*base.Component{
			&base.Component{"x0c0s27b0", "NodeBMC", "Ready", "OK", &enabledFlg, "", "", "", "", "", "Sling", "X86", "", false, false},
			&base.Component{"x0c0s27b0n0", "Node", "On", "OK", &enabledFlg, "AdminStatus", "Compute", "", "864", "", "Sling", "X86", "", false, false},
			&base.Component{"x0c0s27e0", "NodeEnclosure", "On", "OK", &enabledFlg, "", "", "", "", "", "Sling", "X86", "", false, false},
		},
		nil,
		hmsds.ComponentFilter{},
		hmsds.FLTR_DEFAULT,
		json.RawMessage(`{"Components":[{"ID":"x0c0s27b0","Type":"NodeBMC","State":"Ready","Flag":"OK","Enabled":true,"NetType":"Sling","Arch":"X86"},{"ID":"x0c0s27b0n0","Type":"Node","State":"On","Flag":"OK","Enabled":true,"SoftwareStatus":"AdminStatus","Role":"Compute","NID":864,"NetType":"Sling","Arch":"X86"},{"ID":"x0c0s27e0","Type":"NodeEnclosure","State":"On","Flag":"OK","Enabled":true,"NetType":"Sling","Arch":"X86"}]}
`),
	}, {
		"GET",
		"https://localhost/hsm/v2/State/Components?type=foo",
		nil,
		hmsds.ErrHMSDSArgBadType,
		hmsds.ComponentFilter{
			Type: []string{"foo"},
		},
		hmsds.FLTR_DEFAULT,
		json.RawMessage(`{"type":"about:blank","title":"Bad Request","detail":"bad query param: Argument was not a valid HMS Type","status":400}
`),
	}}

	for i, test := range tests {
		results.GetComponentsFilter.Return.ids = test.hmsdsRespIDs
		results.GetComponentsFilter.Return.err = test.hmsdsRespErr
		req, err := http.NewRequest(test.reqType, test.reqURI, nil)
		if err != nil {
			t.Fatalf("an error '%s' was not expected while creating request", err)
		}
		w := httptest.NewRecorder()

		router.ServeHTTP(w, req)
		if test.hmsdsRespErr == nil && w.Code != http.StatusOK {
			t.Errorf("Response code was %v; want 200", w.Code)
		} else if test.hmsdsRespErr != nil && w.Code == http.StatusOK {
			t.Errorf("Response code was %v; expected an error", w.Code)
		}

		if !compareFilter(test.expectedFilter, results.GetComponentsFilter.Input.compFilter) {
			t.Errorf("Test %v Failed: Expected compFilter '%v'; Received compFilter '%v'", i, test.expectedFilter, results.GetComponentsFilter.Input.compFilter)
		}

		if test.expectedFieldFilter != results.GetComponentsFilter.Input.fieldFilter {
			t.Errorf("Test %v Failed: Expected fieldFilter '%v'; Received fieldFilter '%v'", i, ffStringMap[test.expectedFieldFilter], ffStringMap[results.GetComponentsFilter.Input.fieldFilter])
		}

		if bytes.Compare(test.expectedResp, w.Body.Bytes()) != 0 {
			t.Errorf("Test %v Failed: Expected body is '%v'; Received '%v'", i, string(test.expectedResp), w.Body)
		}
	}
}

func TestDoComponentsQueryGet(t *testing.T) {
	enabledFlg := true
	tests := []struct {
		reqType             string
		reqURI              string
		hmsdsRespIDs        []*base.Component
		hmsdsRespErr        error
		expectedFilter      hmsds.ComponentFilter
		expectedFieldFilter hmsds.FieldFilter
		expectedIDs         []string
		expectedResp        []byte
	}{{
		"GET",
		"https://localhost/hsm/v2/State/Components/Query/x0c0?type=node",
		[]*base.Component{
			&base.Component{"x0c0s14b0n0", "Node", "On", "OK", &enabledFlg, "AdminStatus", "Compute", "", "448", "", "Sling", "X86", "", false, false},
			&base.Component{"x0c0s15b0n0", "Node", "On", "OK", &enabledFlg, "AdminStatus", "Compute", "", "480", "", "Sling", "X86", "", false, false},
			&base.Component{"x0c0s18b0n0", "Node", "Off", "OK", &enabledFlg, "AdminStatus", "Compute", "", "576", "", "Sling", "X86", "", false, false},
			&base.Component{"x0c0s22b0n0", "Node", "Off", "OK", &enabledFlg, "AdminStatus", "Compute", "", "704", "", "Sling", "X86", "", false, false},
			&base.Component{"x0c0s24b0n0", "Node", "Off", "OK", &enabledFlg, "AdminStatus", "Compute", "", "786", "", "Sling", "X86", "", false, false},
			&base.Component{"x0c0s25b0n0", "Node", "On", "OK", &enabledFlg, "AdminStatus", "Compute", "", "800", "", "Sling", "X86", "", false, false},
			&base.Component{"x0c0s26b0n0", "Node", "On", "OK", &enabledFlg, "AdminStatus", "Compute", "", "832", "", "Sling", "X86", "", false, false},
			&base.Component{"x0c0s27b0n0", "Node", "On", "OK", &enabledFlg, "AdminStatus", "Compute", "", "864", "", "Sling", "X86", "", false, false},
		},
		nil,
		hmsds.ComponentFilter{
			Type: []string{"node"},
		},
		hmsds.FLTR_DEFAULT,
		[]string{"x0c0"},
		json.RawMessage(`{"Components":[{"ID":"x0c0s14b0n0","Type":"Node","State":"On","Flag":"OK","Enabled":true,"SoftwareStatus":"AdminStatus","Role":"Compute","NID":448,"NetType":"Sling","Arch":"X86"},{"ID":"x0c0s15b0n0","Type":"Node","State":"On","Flag":"OK","Enabled":true,"SoftwareStatus":"AdminStatus","Role":"Compute","NID":480,"NetType":"Sling","Arch":"X86"},{"ID":"x0c0s18b0n0","Type":"Node","State":"Off","Flag":"OK","Enabled":true,"SoftwareStatus":"AdminStatus","Role":"Compute","NID":576,"NetType":"Sling","Arch":"X86"},{"ID":"x0c0s22b0n0","Type":"Node","State":"Off","Flag":"OK","Enabled":true,"SoftwareStatus":"AdminStatus","Role":"Compute","NID":704,"NetType":"Sling","Arch":"X86"},{"ID":"x0c0s24b0n0","Type":"Node","State":"Off","Flag":"OK","Enabled":true,"SoftwareStatus":"AdminStatus","Role":"Compute","NID":786,"NetType":"Sling","Arch":"X86"},{"ID":"x0c0s25b0n0","Type":"Node","State":"On","Flag":"OK","Enabled":true,"SoftwareStatus":"AdminStatus","Role":"Compute","NID":800,"NetType":"Sling","Arch":"X86"},{"ID":"x0c0s26b0n0","Type":"Node","State":"On","Flag":"OK","Enabled":true,"SoftwareStatus":"AdminStatus","Role":"Compute","NID":832,"NetType":"Sling","Arch":"X86"},{"ID":"x0c0s27b0n0","Type":"Node","State":"On","Flag":"OK","Enabled":true,"SoftwareStatus":"AdminStatus","Role":"Compute","NID":864,"NetType":"Sling","Arch":"X86"}]}
`),
	}, {
		"GET",
		"https://localhost/hsm/v2/State/Components/Query/x0c0?type=node&type=nodebmc",
		[]*base.Component{
			&base.Component{"x0c0s14b0", "NodeBMC", "Ready", "OK", &enabledFlg, "", "", "", "", "", "Sling", "X86", "", false, false},
			&base.Component{"x0c0s14b0n0", "Node", "On", "OK", &enabledFlg, "AdminStatus", "Compute", "", "448", "", "Sling", "X86", "", false, false},
			&base.Component{"x0c0s15b0", "NodeBMC", "Ready", "OK", &enabledFlg, "", "", "", "", "", "Sling", "X86", "", false, false},
			&base.Component{"x0c0s15b0n0", "Node", "On", "OK", &enabledFlg, "AdminStatus", "Compute", "", "480", "", "Sling", "X86", "", false, false},
			&base.Component{"x0c0s18b0", "NodeBMC", "Ready", "OK", &enabledFlg, "", "", "", "", "", "Sling", "X86", "", false, false},
			&base.Component{"x0c0s18b0n0", "Node", "Off", "OK", &enabledFlg, "AdminStatus", "Compute", "", "576", "", "Sling", "X86", "", false, false},
			&base.Component{"x0c0s22b0", "NodeBMC", "Ready", "OK", &enabledFlg, "", "", "", "", "", "Sling", "X86", "", false, false},
			&base.Component{"x0c0s22b0n0", "Node", "Off", "OK", &enabledFlg, "AdminStatus", "Compute", "", "704", "", "Sling", "X86", "", false, false},
			&base.Component{"x0c0s24b0", "NodeBMC", "Ready", "OK", &enabledFlg, "", "", "", "", "", "Sling", "X86", "", false, false},
			&base.Component{"x0c0s24b0n0", "Node", "Off", "OK", &enabledFlg, "AdminStatus", "Compute", "", "786", "", "Sling", "X86", "", false, false},
			&base.Component{"x0c0s25b0", "NodeBMC", "Ready", "OK", &enabledFlg, "", "", "", "", "", "Sling", "X86", "", false, false},
			&base.Component{"x0c0s25b0n0", "Node", "On", "OK", &enabledFlg, "AdminStatus", "Compute", "", "800", "", "Sling", "X86", "", false, false},
			&base.Component{"x0c0s26b0", "NodeBMC", "Ready", "OK", &enabledFlg, "", "", "", "", "", "Sling", "X86", "", false, false},
			&base.Component{"x0c0s26b0n0", "Node", "On", "OK", &enabledFlg, "AdminStatus", "Compute", "", "832", "", "Sling", "X86", "", false, false},
			&base.Component{"x0c0s27b0", "NodeBMC", "Ready", "OK", &enabledFlg, "", "", "", "", "", "Sling", "X86", "", false, false},
			&base.Component{"x0c0s27b0n0", "Node", "On", "OK", &enabledFlg, "AdminStatus", "Compute", "", "864", "", "Sling", "X86", "", false, false},
		},
		nil,
		hmsds.ComponentFilter{
			Type: []string{"node", "nodebmc"},
		},
		hmsds.FLTR_DEFAULT,
		[]string{"x0c0"},
		json.RawMessage(`{"Components":[{"ID":"x0c0s14b0","Type":"NodeBMC","State":"Ready","Flag":"OK","Enabled":true,"NetType":"Sling","Arch":"X86"},{"ID":"x0c0s14b0n0","Type":"Node","State":"On","Flag":"OK","Enabled":true,"SoftwareStatus":"AdminStatus","Role":"Compute","NID":448,"NetType":"Sling","Arch":"X86"},{"ID":"x0c0s15b0","Type":"NodeBMC","State":"Ready","Flag":"OK","Enabled":true,"NetType":"Sling","Arch":"X86"},{"ID":"x0c0s15b0n0","Type":"Node","State":"On","Flag":"OK","Enabled":true,"SoftwareStatus":"AdminStatus","Role":"Compute","NID":480,"NetType":"Sling","Arch":"X86"},{"ID":"x0c0s18b0","Type":"NodeBMC","State":"Ready","Flag":"OK","Enabled":true,"NetType":"Sling","Arch":"X86"},{"ID":"x0c0s18b0n0","Type":"Node","State":"Off","Flag":"OK","Enabled":true,"SoftwareStatus":"AdminStatus","Role":"Compute","NID":576,"NetType":"Sling","Arch":"X86"},{"ID":"x0c0s22b0","Type":"NodeBMC","State":"Ready","Flag":"OK","Enabled":true,"NetType":"Sling","Arch":"X86"},{"ID":"x0c0s22b0n0","Type":"Node","State":"Off","Flag":"OK","Enabled":true,"SoftwareStatus":"AdminStatus","Role":"Compute","NID":704,"NetType":"Sling","Arch":"X86"},{"ID":"x0c0s24b0","Type":"NodeBMC","State":"Ready","Flag":"OK","Enabled":true,"NetType":"Sling","Arch":"X86"},{"ID":"x0c0s24b0n0","Type":"Node","State":"Off","Flag":"OK","Enabled":true,"SoftwareStatus":"AdminStatus","Role":"Compute","NID":786,"NetType":"Sling","Arch":"X86"},{"ID":"x0c0s25b0","Type":"NodeBMC","State":"Ready","Flag":"OK","Enabled":true,"NetType":"Sling","Arch":"X86"},{"ID":"x0c0s25b0n0","Type":"Node","State":"On","Flag":"OK","Enabled":true,"SoftwareStatus":"AdminStatus","Role":"Compute","NID":800,"NetType":"Sling","Arch":"X86"},{"ID":"x0c0s26b0","Type":"NodeBMC","State":"Ready","Flag":"OK","Enabled":true,"NetType":"Sling","Arch":"X86"},{"ID":"x0c0s26b0n0","Type":"Node","State":"On","Flag":"OK","Enabled":true,"SoftwareStatus":"AdminStatus","Role":"Compute","NID":832,"NetType":"Sling","Arch":"X86"},{"ID":"x0c0s27b0","Type":"NodeBMC","State":"Ready","Flag":"OK","Enabled":true,"NetType":"Sling","Arch":"X86"},{"ID":"x0c0s27b0n0","Type":"Node","State":"On","Flag":"OK","Enabled":true,"SoftwareStatus":"AdminStatus","Role":"Compute","NID":864,"NetType":"Sling","Arch":"X86"}]}
`),
	}, {
		"GET",
		"https://localhost/hsm/v2/State/Components/Query/x0c0s27",
		[]*base.Component{
			&base.Component{"x0c0s27b0", "NodeBMC", "Ready", "OK", &enabledFlg, "", "", "", "", "", "Sling", "X86", "", false, false},
			&base.Component{"x0c0s27b0n0", "Node", "On", "OK", &enabledFlg, "AdminStatus", "Compute", "", "864", "", "Sling", "X86", "", false, false},
			&base.Component{"x0c0s27e0", "NodeEnclosure", "On", "OK", &enabledFlg, "", "", "", "", "", "Sling", "X86", "", false, false},
		},
		nil,
		hmsds.ComponentFilter{},
		hmsds.FLTR_DEFAULT,
		[]string{"x0c0s27"},
		json.RawMessage(`{"Components":[{"ID":"x0c0s27b0","Type":"NodeBMC","State":"Ready","Flag":"OK","Enabled":true,"NetType":"Sling","Arch":"X86"},{"ID":"x0c0s27b0n0","Type":"Node","State":"On","Flag":"OK","Enabled":true,"SoftwareStatus":"AdminStatus","Role":"Compute","NID":864,"NetType":"Sling","Arch":"X86"},{"ID":"x0c0s27e0","Type":"NodeEnclosure","State":"On","Flag":"OK","Enabled":true,"NetType":"Sling","Arch":"X86"}]}
`),
	}, {
		"GET",
		"https://localhost/hsm/v2/State/Components/Query/x0c0s27?type=foo",
		nil,
		hmsds.ErrHMSDSArgBadType,
		hmsds.ComponentFilter{
			Type: []string{"foo"},
		},
		hmsds.FLTR_DEFAULT,
		[]string{"x0c0s27"},
		json.RawMessage(`{"type":"about:blank","title":"Bad Request","detail":"bad query param: Argument was not a valid HMS Type","status":400}
`),
	}}

	for i, test := range tests {
		results.GetComponentsQuery.Return.ids = test.hmsdsRespIDs
		results.GetComponentsQuery.Return.err = test.hmsdsRespErr
		req, err := http.NewRequest(test.reqType, test.reqURI, nil)
		if err != nil {
			t.Fatalf("an error '%s' was not expected while creating request", err)
		}
		w := httptest.NewRecorder()

		router.ServeHTTP(w, req)
		if test.hmsdsRespErr == nil && w.Code != http.StatusOK {
			t.Errorf("Response code was %v; want 200", w.Code)
		} else if test.hmsdsRespErr != nil && w.Code == http.StatusOK {
			t.Errorf("Response code was %v; expected an error", w.Code)
		}

		if !compareFilter(test.expectedFilter, results.GetComponentsQuery.Input.compFilter) {
			t.Errorf("Test %v Failed: Expected compFilter '%v'; Received compFilter '%v'", i, test.expectedFilter, results.GetComponentsQuery.Input.compFilter)
		}

		if test.expectedFieldFilter != results.GetComponentsQuery.Input.fieldFilter {
			t.Errorf("Test %v Failed: Expected fieldFilter '%v'; Received fieldFilter '%v'", i, ffStringMap[test.expectedFieldFilter], ffStringMap[results.GetComponentsQuery.Input.fieldFilter])
		}

		if !compareIDs(test.expectedIDs, results.GetComponentsQuery.Input.ids) {
			t.Errorf("Test %v Failed: Expected compArray '%v'; Received compArray '%v'", i, test.expectedIDs, results.GetComponentsQuery.Input.ids)
		}

		if bytes.Compare(test.expectedResp, w.Body.Bytes()) != 0 {
			t.Errorf("Test %v Failed: Expected body is '%v'; Received '%v'", i, string(test.expectedResp), w.Body)
		}
	}
}

func TestDoComponentsQueryPost(t *testing.T) {
	enabledFlg := true
	tests := []struct {
		reqType             string
		reqURI              string
		reqBody             []byte
		hmsdsRespIDs        []*base.Component
		hmsdsRespErr        error
		expectedFilter      hmsds.ComponentFilter
		expectedFieldFilter hmsds.FieldFilter
		expectedIDs         []string
		expectedResp        []byte
	}{{
		"POST",
		"https://localhost/hsm/v2/State/Components/Query",
		json.RawMessage(`{"componentids":["x0c0s27b0","x0c0s25b0"],"type":["node"],"stateonly":true}`),
		[]*base.Component{
			&base.Component{"x0c0s25b0n0", "Node", "On", "OK", nil, "", "", "", "", "", "", "", "", false, false},
			&base.Component{"x0c0s27b0n0", "Node", "On", "OK", nil, "", "", "", "", "", "", "", "", false, false},
		},
		nil,
		hmsds.ComponentFilter{
			Type: []string{"node"},
		},
		hmsds.FLTR_STATEONLY,
		[]string{"x0c0s27b0", "x0c0s25b0"},
		json.RawMessage(`{"Components":[{"ID":"x0c0s25b0n0","Type":"Node","State":"On","Flag":"OK"},{"ID":"x0c0s27b0n0","Type":"Node","State":"On","Flag":"OK"}]}
`),
	}, {
		"POST",
		"https://localhost/hsm/v2/State/Components/Query",
		json.RawMessage(`{"componentids":["x0c0s27","x0c0s25"],"stateonly":false,"type":["node","nodebmc"]}`),
		[]*base.Component{
			&base.Component{"x0c0s25b0", "NodeBMC", "Ready", "OK", &enabledFlg, "", "", "", "", "", "Sling", "X86", "", false, false},
			&base.Component{"x0c0s25b0n0", "Node", "On", "OK", &enabledFlg, "AdminStatus", "Compute", "", "800", "", "Sling", "X86", "", false, false},
			&base.Component{"x0c0s27b0", "NodeBMC", "Ready", "OK", &enabledFlg, "", "", "", "", "", "Sling", "X86", "", false, false},
			&base.Component{"x0c0s27b0n0", "Node", "On", "OK", &enabledFlg, "AdminStatus", "Compute", "", "864", "", "Sling", "X86", "", false, false},
		},
		nil,
		hmsds.ComponentFilter{
			Type: []string{"node", "nodebmc"},
		},
		hmsds.FLTR_DEFAULT,
		[]string{"x0c0s27", "x0c0s25"},
		json.RawMessage(`{"Components":[{"ID":"x0c0s25b0","Type":"NodeBMC","State":"Ready","Flag":"OK","Enabled":true,"NetType":"Sling","Arch":"X86"},{"ID":"x0c0s25b0n0","Type":"Node","State":"On","Flag":"OK","Enabled":true,"SoftwareStatus":"AdminStatus","Role":"Compute","NID":800,"NetType":"Sling","Arch":"X86"},{"ID":"x0c0s27b0","Type":"NodeBMC","State":"Ready","Flag":"OK","Enabled":true,"NetType":"Sling","Arch":"X86"},{"ID":"x0c0s27b0n0","Type":"Node","State":"On","Flag":"OK","Enabled":true,"SoftwareStatus":"AdminStatus","Role":"Compute","NID":864,"NetType":"Sling","Arch":"X86"}]}
`),
	}, {
		"POST",
		"https://localhost/hsm/v2/State/Components/Query",
		json.RawMessage(`{"componentids":["x0c0s25","x0c0s27"],"flagonly":true}`),
		[]*base.Component{
			&base.Component{"x0c0s25b0", "NodeBMC", "", "OK", nil, "", "", "", "", "", "", "", "", false, false},
			&base.Component{"x0c0s25b0n0", "Node", "", "OK", nil, "", "", "", "", "", "", "", "", false, false},
			&base.Component{"x0c0s25e0", "NodeEnclosure", "", "OK", nil, "", "", "", "", "", "", "", "", false, false},
			&base.Component{"x0c0s27b0", "NodeBMC", "", "OK", nil, "", "", "", "", "", "", "", "", false, false},
			&base.Component{"x0c0s27b0n0", "Node", "", "OK", nil, "", "", "", "", "", "", "", "", false, false},
			&base.Component{"x0c0s27e0", "NodeEnclosure", "", "OK", nil, "", "", "", "", "", "", "", "", false, false},
		},
		nil,
		hmsds.ComponentFilter{},
		hmsds.FLTR_FLAGONLY,
		[]string{"x0c0s27", "x0c0s25"},
		json.RawMessage(`{"Components":[{"ID":"x0c0s25b0","Type":"NodeBMC","Flag":"OK"},{"ID":"x0c0s25b0n0","Type":"Node","Flag":"OK"},{"ID":"x0c0s25e0","Type":"NodeEnclosure","Flag":"OK"},{"ID":"x0c0s27b0","Type":"NodeBMC","Flag":"OK"},{"ID":"x0c0s27b0n0","Type":"Node","Flag":"OK"},{"ID":"x0c0s27e0","Type":"NodeEnclosure","Flag":"OK"}]}
`),
	}, {
		"POST",
		"https://localhost/hsm/v2/State/Components/Query",
		json.RawMessage(`{"componentids":["x0c0","x0c1"],"type":["foo"]}`),
		nil,
		hmsds.ErrHMSDSArgBadType,
		hmsds.ComponentFilter{
			Type: []string{"foo"},
		},
		hmsds.FLTR_DEFAULT,
		[]string{"x0c0", "x0c1"},
		json.RawMessage(`{"type":"about:blank","title":"Bad Request","detail":"bad query param: Argument was not a valid HMS Type","status":400}
`),
	}}

	for i, test := range tests {
		results.GetComponentsQuery.Return.ids = test.hmsdsRespIDs
		results.GetComponentsQuery.Return.err = test.hmsdsRespErr
		req, err := http.NewRequest(test.reqType, test.reqURI, bytes.NewBuffer(test.reqBody))
		if err != nil {
			t.Fatalf("an error '%s' was not expected while creating request", err)
		}
		w := httptest.NewRecorder()

		router.ServeHTTP(w, req)
		if test.hmsdsRespErr == nil && w.Code != http.StatusOK {
			t.Errorf("Response code was %v; want 200", w.Code)
		} else if test.hmsdsRespErr != nil && w.Code == http.StatusOK {
			t.Errorf("Response code was %v; expected an error", w.Code)
		}

		if !compareFilter(test.expectedFilter, results.GetComponentsQuery.Input.compFilter) {
			t.Errorf("Test %v Failed: Expected compFilter '%v'; Received compFilter '%v'", i, test.expectedFilter, results.GetComponentsQuery.Input.compFilter)
		}

		if test.expectedFieldFilter != results.GetComponentsQuery.Input.fieldFilter {
			t.Errorf("Test %v Failed: Expected fieldFilter '%v'; Received fieldFilter '%v'", i, ffStringMap[test.expectedFieldFilter], ffStringMap[results.GetComponentsQuery.Input.fieldFilter])
		}

		if !compareIDs(test.expectedIDs, results.GetComponentsQuery.Input.ids) {
			t.Errorf("Test %v Failed: Expected compArray '%v'; Received compArray '%v'", i, test.expectedIDs, results.GetComponentsQuery.Input.ids)
		}

		if bytes.Compare(test.expectedResp, w.Body.Bytes()) != 0 {
			t.Errorf("Test %v Failed: Expected body is '%v'; Received '%v'", i, string(test.expectedResp), w.Body)
		}
	}
}

func TestDoComponentByNIDQueryPost(t *testing.T) {
	tests := []struct {
		reqType             string
		reqURI              string
		reqBody             []byte
		hmsdsRespIDs        []*base.Component
		hmsdsRespErr        error
		expectedFilter      hmsds.ComponentFilter
		expectedFieldFilter hmsds.FieldFilter
		expectedResp        []byte
	}{{
		"POST",
		"https://localhost/hsm/v2/State/Components/ByNID/Query",
		json.RawMessage(`{"nidranges":["800","16300-16500"],"nidonly":true}`),
		[]*base.Component{
			&base.Component{"x0c0s25b0n0", "Node", "", "", nil, "", "", "", "800", "", "", "", "", false, false},
			&base.Component{"x1c0s0b0n0", "Node", "", "", nil, "", "", "", "16384", "", "", "", "", false, false},
			&base.Component{"x1c0s1b0n0", "Node", "", "", nil, "", "", "", "16416", "", "", "", "", false, false},
			&base.Component{"x1c0s2b0n0", "Node", "", "", nil, "", "", "", "16448", "", "", "", "", false, false},
		},
		nil,
		hmsds.ComponentFilter{
			NID:      []string{"800"},
			NIDStart: []string{"16300"},
			NIDEnd:   []string{"16500"},
		},
		hmsds.FLTR_NIDONLY,
		json.RawMessage(`{"Components":[{"ID":"x0c0s25b0n0","Type":"Node","NID":800},{"ID":"x1c0s0b0n0","Type":"Node","NID":16384},{"ID":"x1c0s1b0n0","Type":"Node","NID":16416},{"ID":"x1c0s2b0n0","Type":"Node","NID":16448}]}
`),
	}, {
		"POST",
		"https://localhost/hsm/v2/State/Components/ByNID/Query",
		json.RawMessage(`{"nidranges":["800","16300-16500","440-480","768"],"nidonly":true}`),
		[]*base.Component{
			&base.Component{"x0c0s14b0n0", "Node", "", "", nil, "", "", "", "448", "", "", "", "", false, false},
			&base.Component{"x0c0s15b0n0", "Node", "", "", nil, "", "", "", "480", "", "", "", "", false, false},
			&base.Component{"x0c0s24b0n0", "Node", "", "", nil, "", "", "", "768", "", "", "", "", false, false},
			&base.Component{"x0c0s25b0n0", "Node", "", "", nil, "", "", "", "800", "", "", "", "", false, false},
			&base.Component{"x1c0s0b0n0", "Node", "", "", nil, "", "", "", "16384", "", "", "", "", false, false},
			&base.Component{"x1c0s1b0n0", "Node", "", "", nil, "", "", "", "16416", "", "", "", "", false, false},
			&base.Component{"x1c0s2b0n0", "Node", "", "", nil, "", "", "", "16448", "", "", "", "", false, false},
		},
		nil,
		hmsds.ComponentFilter{
			NID:      []string{"800", "768"},
			NIDStart: []string{"16300", "440"},
			NIDEnd:   []string{"16500", "480"},
		},
		hmsds.FLTR_NIDONLY,
		json.RawMessage(`{"Components":[{"ID":"x0c0s14b0n0","Type":"Node","NID":448},{"ID":"x0c0s15b0n0","Type":"Node","NID":480},{"ID":"x0c0s24b0n0","Type":"Node","NID":768},{"ID":"x0c0s25b0n0","Type":"Node","NID":800},{"ID":"x1c0s0b0n0","Type":"Node","NID":16384},{"ID":"x1c0s1b0n0","Type":"Node","NID":16416},{"ID":"x1c0s2b0n0","Type":"Node","NID":16448}]}
`),
	}, {
		"POST",
		"https://localhost/hsm/v2/State/Components/ByNID/Query",
		json.RawMessage(`{"nidonly":true}`),
		nil,
		errors.New("Missing NID ranges"),
		hmsds.ComponentFilter{},
		hmsds.FLTR_DEFAULT,
		json.RawMessage(`{"type":"about:blank","title":"Bad Request","detail":"Missing NID ranges","status":400}
`),
	}, {
		"POST",
		"https://localhost/hsm/v2/State/Components/ByNID/Query",
		json.RawMessage(`{"nidranges":["foo"],"nidonly":true}`),
		[]*base.Component{},
		nil,
		hmsds.ComponentFilter{
			NID: []string{"foo"},
		},
		hmsds.FLTR_NIDONLY,
		json.RawMessage(`{"Components":[]}
`),
	}}

	for i, test := range tests {
		// Clear the results
		results.GetComponentsFilter.Input.compFilter = hmsds.ComponentFilter{}
		results.GetComponentsFilter.Input.fieldFilter = hmsds.FLTR_DEFAULT
		results.GetComponentsFilter.Return.ids = test.hmsdsRespIDs
		results.GetComponentsFilter.Return.err = test.hmsdsRespErr
		req, err := http.NewRequest(test.reqType, test.reqURI, bytes.NewBuffer(test.reqBody))
		if err != nil {
			t.Fatalf("an error '%s' was not expected while creating request", err)
		}
		w := httptest.NewRecorder()

		router.ServeHTTP(w, req)
		if test.hmsdsRespErr == nil && w.Code != http.StatusOK {
			t.Errorf("Response code was %v; want 200", w.Code)
		} else if test.hmsdsRespErr != nil && w.Code == http.StatusOK {
			t.Errorf("Response code was %v; expected an error", w.Code)
		}

		if !compareFilter(test.expectedFilter, results.GetComponentsFilter.Input.compFilter) {
			t.Errorf("Test %v Failed: Expected compFilter '%v'; Received compFilter '%v'", i, test.expectedFilter, results.GetComponentsFilter.Input.compFilter)
		}

		if test.expectedFieldFilter != results.GetComponentsFilter.Input.fieldFilter {
			t.Errorf("Test %v Failed: Expected fieldFilter '%v'; Received fieldFilter '%v'", i, ffStringMap[test.expectedFieldFilter], ffStringMap[results.GetComponentsFilter.Input.fieldFilter])
		}

		if bytes.Compare(test.expectedResp, w.Body.Bytes()) != 0 {
			t.Errorf("Test %v Failed: Expected body is '%v'; Received '%v'", i, string(test.expectedResp), w.Body)
		}
	}
}

// Expected when SMD layer returns error ErrSMDBadID
var ErrSMDBadIDJSON = json.RawMessage(`{"type":"about:blank","title":"Bad Request","detail":"invalid xname ID","status":400}
`)

// Expected output when HMSDS API layer returns error hmsds.ErrHMSDSArgNoMatch
var ErrHMSDSArgNoMatchJSON = json.RawMessage(`{"type":"about:blank","title":"Bad Request","detail":"a required argument did not match any valid input","status":400}
`)

// Expected output when HMSDS API layer returns error hmsds.ErrHMSDSArgMissing
var ErrHMSDSArgMissingJSON = json.RawMessage(`{"type":"about:blank","title":"Bad Request","detail":"a required argument was missing","status":400}
`)

// Calls hmsds.UpdateCompStates for both single and bulk updates.

func TestDoCompStateDataPatch(t *testing.T) {
	tests := []struct {
		reqType       string
		reqURI        string
		reqBody       []byte
		hmsdsRespErr  error
		expectedID    string
		expectedState string
		expectedFlag  string
		expectedForce bool
		expectedResp  []byte
	}{{
		reqType:       "PATCH",
		reqURI:        "https://localhost/hsm/v2/State/Components/x0c0s27b0n0/StateData",
		reqBody:       json.RawMessage(`{"state": "off"}`),
		hmsdsRespErr:  nil,
		expectedID:    "x0c0s27b0n0",
		expectedState: "off",
		expectedFlag:  "OK", // added by front end now
		expectedForce: false,
		expectedResp:  nil,
	}, {
		reqType:       "PATCH",
		reqURI:        "https://localhost/hsm/v2/State/Components/0c0s27b0n0/StateData",
		reqBody:       json.RawMessage(`{"state": "off"}`),
		hmsdsRespErr:  ErrSMDBadID,
		expectedID:    "", // Missing due to pre-db error.
		expectedState: "",
		expectedFlag:  "",
		expectedForce: false,
		expectedResp:  ErrSMDBadIDJSON,
	}, {
		reqType:       "PATCH",
		reqURI:        "https://localhost/hsm/v2/State/Components/x0c0s27b0n0/StateData",
		reqBody:       json.RawMessage(`{"state": "off","flag": "ok", "UpdateType":"StateData"}`),
		hmsdsRespErr:  nil,
		expectedID:    "x0c0s27b0n0",
		expectedState: "off",
		expectedFlag:  "ok",
		expectedForce: false,
		expectedResp:  nil,
	}, {
		reqType:       "PATCH",
		reqURI:        "https://localhost/hsm/v2/State/Components/x0c0s27b0n0/StateData",
		reqBody:       json.RawMessage(`{"state": "offf","flag": "ok"}`),
		hmsdsRespErr:  hmsds.ErrHMSDSArgNoMatch,
		expectedID:    "x0c0s27b0n0",
		expectedState: "offf",
		expectedFlag:  "ok",
		expectedForce: false,
		expectedResp:  ErrHMSDSArgNoMatchJSON,
	}, {
		reqType:       "PATCH",
		reqURI:        "https://localhost/hsm/v2/State/Components/x0c0s27b0n0/StateData",
		reqBody:       json.RawMessage(`{"state": "foo", "Force":true}`),
		hmsdsRespErr:  hmsds.ErrHMSDSArgNoMatch,
		expectedID:    "x0c0s27b0n0",
		expectedState: "foo",
		expectedFlag:  "OK", // filled in automatically when omitted.
		expectedForce: true,
		expectedResp:  ErrHMSDSArgNoMatchJSON,
	}}

	for i, test := range tests {
		// Clear the results
		results.UpdateCompStates.Input.ids = []string{}
		results.UpdateCompStates.Input.state = ""
		results.UpdateCompStates.Input.flag = ""
		results.UpdateCompStates.Input.force = false
		results.UpdateCompStates.Input.pi = nil

		results.UpdateCompStates.Return.affectedIds = []string{test.expectedID}
		results.UpdateCompStates.Return.err = test.hmsdsRespErr

		req, err := http.NewRequest(test.reqType, test.reqURI, bytes.NewBuffer(test.reqBody))
		if err != nil {
			t.Fatalf("an error '%s' was not expected while creating request", err)
		}
		w := httptest.NewRecorder()
		router.ServeHTTP(w, req)

		if test.hmsdsRespErr == nil && w.Code != http.StatusNoContent {
			t.Errorf("Test %v Failed: Response code was %v; want 204", i, w.Code)
		} else if test.hmsdsRespErr != nil && w.Code == http.StatusNoContent {
			t.Errorf("Test %v Failed: Response code was %v; expected an error", i, w.Code)
		}

		if len(results.UpdateCompStates.Input.ids) > 0 &&
			test.expectedID != results.UpdateCompStates.Input.ids[0] {
			t.Errorf("Test %v Failed: Expected ids '%v'; Received id '%v'",
				i, test.expectedID, results.UpdateCompStates.Input.ids[0])
		}
		if test.expectedState != results.UpdateCompStates.Input.state {
			t.Errorf("Test %v Failed: Expected state '%s'; Received state '%s'",
				i, test.expectedState, results.UpdateCompStates.Input.state)
		}
		if test.expectedFlag != results.UpdateCompStates.Input.flag {
			t.Errorf("Test %v Failed: Expected flag '%v'; Received flag '%v'",
				i, test.expectedFlag, results.UpdateCompStates.Input.flag)
		}
		if test.expectedForce != results.UpdateCompStates.Input.force {
			t.Errorf("Test %v Failed: Expected force '%v'; Received force '%v'",
				i, test.expectedForce, results.UpdateCompStates.Input.force)
		}
		if test.hmsdsRespErr == nil && results.UpdateCompStates.Input.pi == nil {
			t.Errorf("Test %v Failed: Expected non-nil pi; Received nil", i)
		}
	}
}

func TestDoNodeMapGet(t *testing.T) {
	nodeMap, _ := sm.NewNodeMap("x0c0s27b0n0", "Compute", "", 1, nil)
	tests := []struct {
		reqType        string
		reqURI         string
		hmsdsRespEntry *sm.NodeMap
		hmsdsRespErr   error
		expectedID     string
		expectedResp   []byte
	}{{
		reqType:        "GET",
		reqURI:         "https://localhost/hsm/v2/Defaults/NodeMaps/x0c0s27b0n0",
		hmsdsRespEntry: nodeMap,
		hmsdsRespErr:   nil,
		expectedID:     "x0c0s27b0n0",
		expectedResp:   json.RawMessage(`{"ID":"x0c0s27b0n0","NID":1,"Role":"Compute"}` + "\n"),
	}, {
		reqType:        "GET",
		reqURI:         "https://localhost/hsm/v2/Defaults/NodeMaps/x0c0s27b0n0",
		hmsdsRespEntry: nil,
		hmsdsRespErr:   nil,
		expectedID:     "x0c0s27b0n0",
		expectedResp:   json.RawMessage(`{"type":"about:blank","title":"Not Found","detail":"no such xname.","status":404}` + "\n"),
	}, {
		reqType:        "GET",
		reqURI:         "https://localhost/hsm/v2/Defaults/NodeMaps/x0c0s27",
		hmsdsRespEntry: nil,
		hmsdsRespErr:   hmsds.ErrHMSDSArgMissing,
		expectedID:     "x0c0s27",
		expectedResp:   jsonErrHMSDSArgMissing,
	}, {
		reqType:        "GET",
		reqURI:         "https://localhost/hsm/v2/Defaults/NodeMaps/x0c0s27",
		hmsdsRespEntry: nil,
		hmsdsRespErr:   hmsds.ErrHMSDSArgMissing,
		expectedID:     "x0c0s27",
		expectedResp:   jsonErrHMSDSArgMissing,
	}}

	for i, test := range tests {
		results.GetNodeMapByID.Return.entry = test.hmsdsRespEntry
		results.GetNodeMapByID.Return.err = test.hmsdsRespErr
		req, err := http.NewRequest(test.reqType, test.reqURI, nil)
		if err != nil {
			t.Fatalf("an error '%s' was not expected while creating request", err)
		}
		w := httptest.NewRecorder()

		router.ServeHTTP(w, req)
		if test.hmsdsRespErr == nil && test.hmsdsRespEntry != nil && w.Code != http.StatusOK {
			t.Errorf("Response code was %v; want 200", w.Code)
		} else if (test.hmsdsRespErr != nil || test.hmsdsRespEntry == nil) && w.Code == http.StatusOK {
			t.Errorf("Response code was %v; expected an error", w.Code)
		}

		if test.expectedID != results.GetNodeMapByID.Input.id {
			t.Errorf("Test %v Failed: Expected comp '%v'; Received comp '%v'", i, test.expectedID, results.GetNodeMapByID.Input.id)
		}

		if bytes.Compare(test.expectedResp, w.Body.Bytes()) != 0 {
			t.Errorf("Test %v Failed: Expected body is '%v'; Received '%v'", i, string(test.expectedResp), w.Body)
		}
	}
}

func TestDoNodeMapsGet(t *testing.T) {
	var nodeMaps = []*sm.NodeMap{
		{ID: "x0c0s21b0n0", NID: 151, Role: "Compute"},
		{ID: "x0c0s22b0n0", NID: 152, Role: "Compute"},
		{ID: "x0c0s23b0n0", NID: 153, Role: "Compute"},
		{ID: "x0c0s24b0n0", NID: 154, Role: "Compute"},
		{ID: "x0c0s25b0n0", NID: 155, Role: "Compute"},
		{ID: "x0c0s26b0n0", NID: 156, Role: "Compute"},
		{ID: "x0c0s27b0n0", NID: 157, Role: "Compute"},
		{ID: "x0c0s28b0n0", NID: 158, Role: "Compute"},
		{ID: "x0c0s29b0n0", NID: 159, Role: "Compute"},
		{ID: "x0c0s31b0n0", NID: 181, Role: "Service"},
		{ID: "x0c0s32b0n0", NID: 182, Role: "Service"},
		{ID: "x0c0s33b0n0", NID: 183, Role: "Service"},
	}

	tests := []struct {
		reqType        string
		reqURI         string
		hmsdsRespEntry []*sm.NodeMap
		hmsdsRespErr   error
		expectedResp   []byte
	}{{
		reqType:        "GET",
		reqURI:         "https://localhost/hsm/v2/Defaults/NodeMaps",
		hmsdsRespEntry: nodeMaps[0:1],
		hmsdsRespErr:   nil,
		expectedResp:   json.RawMessage(`{"NodeMaps":[{"ID":"x0c0s21b0n0","NID":151,"Role":"Compute"}]}` + "\n"),
	}, {
		reqType:        "GET",
		reqURI:         "https://localhost/hsm/v2/Defaults/NodeMaps",
		hmsdsRespEntry: nodeMaps[4:7],
		hmsdsRespErr:   nil,
		expectedResp:   json.RawMessage(`{"NodeMaps":[{"ID":"x0c0s25b0n0","NID":155,"Role":"Compute"},{"ID":"x0c0s26b0n0","NID":156,"Role":"Compute"},{"ID":"x0c0s27b0n0","NID":157,"Role":"Compute"}]}` + "\n"),
	}, {
		reqType:        "GET",
		reqURI:         "https://localhost/hsm/v2/Defaults/NodeMaps",
		hmsdsRespEntry: nodeMaps[9:12],
		hmsdsRespErr:   nil,
		expectedResp:   json.RawMessage(`{"NodeMaps":[{"ID":"x0c0s31b0n0","NID":181,"Role":"Service"},{"ID":"x0c0s32b0n0","NID":182,"Role":"Service"},{"ID":"x0c0s33b0n0","NID":183,"Role":"Service"}]}` + "\n"),
	}, {
		reqType:        "GET",
		reqURI:         "https://localhost/hsm/v2/Defaults/NodeMaps?ID=foo",
		hmsdsRespEntry: nil,
		hmsdsRespErr:   hmsds.ErrHMSDSArgMissing,
		expectedResp:   jsonErrHMSDSArgMissing,
	}}

	for i, test := range tests {
		results.GetNodeMapsAll.Return.entry = test.hmsdsRespEntry
		results.GetNodeMapsAll.Return.err = test.hmsdsRespErr
		req, err := http.NewRequest(test.reqType, test.reqURI, nil)
		if err != nil {
			t.Fatalf("an error '%s' was not expected while creating request", err)
		}
		w := httptest.NewRecorder()

		router.ServeHTTP(w, req)
		if test.hmsdsRespErr == nil && test.hmsdsRespEntry != nil && w.Code != http.StatusOK {
			t.Errorf("Response code was %v; want 200", w.Code)
		} else if (test.hmsdsRespErr != nil || test.hmsdsRespEntry == nil) && w.Code == http.StatusOK {
			t.Errorf("Response code was %v; expected an error", w.Code)
		}

		if bytes.Compare(test.expectedResp, w.Body.Bytes()) != 0 {
			t.Errorf("Test %v Failed: Expected body is '%v'; Received '%v'", i, string(test.expectedResp), w.Body)
		}
	}
}

func TestDoNodeMapDelete(t *testing.T) {
	type testParams struct {
		reqType        string
		reqURI         string
		hmsdsDidDelete bool
		hmsdsRespErr   error
		expectedID     string
		expectedResp   []byte
	}
	tests := []testParams{{
		reqType:        "DELETE",
		reqURI:         "https://localhost/hsm/v2/Defaults/NodeMaps/x0c0s27b0n0",
		hmsdsDidDelete: true,
		hmsdsRespErr:   nil,
		expectedID:     "x0c0s27b0n0",
		expectedResp:   json.RawMessage(`{"code":0,"message":"deleted 1 entry"}` + "\n"),
	}, {
		reqType:        "DELETE",
		reqURI:         "https://localhost/hsm/v2/Defaults/NodeMaps/x0c0s27b0n0",
		hmsdsDidDelete: false,
		hmsdsRespErr:   nil,
		expectedID:     "x0c0s27b0n0",
		expectedResp:   json.RawMessage(`{"type":"about:blank","title":"Not Found","detail":"no such xname.","status":404}` + "\n"),
	}, {
		reqType:        "DELETE",
		reqURI:         "https://localhost/hsm/v2/Defaults/NodeMaps/0c0s27b0n0",
		hmsdsDidDelete: false,
		hmsdsRespErr:   hmsds.ErrHMSDSArgBadID,
		expectedID:     "x0c0s27b0n0",
		expectedResp:   json.RawMessage(`{"type":"about:blank","title":"Bad Request","detail":"invalid xname","status":400}` + "\n"),
	}, {
		reqType:        "DELETE",
		reqURI:         "https://localhost/hsm/v2/Defaults/NodeMaps/0c0s27b0n0",
		hmsdsDidDelete: false,
		hmsdsRespErr:   hmsds.ErrHMSDSArgBadID,
		expectedID:     "x0c0s27b0n0",
		expectedResp:   json.RawMessage(`{"type":"about:blank","title":"Bad Request","detail":"invalid xname","status":400}` + "\n"),
	}}

	for i, test := range tests {
		results.DeleteNodeMapByID.Return.changed = test.hmsdsDidDelete
		results.DeleteNodeMapByID.Return.err = test.hmsdsRespErr
		req, err := http.NewRequest(test.reqType, test.reqURI, nil)
		if err != nil {
			t.Fatalf("an error '%s' was not expected while creating request", err)
		}
		w := httptest.NewRecorder()

		router.ServeHTTP(w, req)
		if test.hmsdsRespErr == nil && test.hmsdsDidDelete && w.Code != http.StatusOK {
			t.Errorf("Response code was %v; want 200", w.Code)
		} else if (test.hmsdsRespErr != nil) && w.Code == http.StatusOK {
			t.Errorf("Response code was %v; expected an error", w.Code)
		}

		if w.Code != http.StatusBadRequest && test.expectedID != results.DeleteNodeMapByID.Input.id {
			t.Errorf("Test %v Failed: Expected comp '%v'; Received comp '%v'", i, test.expectedID, results.DeleteNodeMapByID.Input.id)
		}

		if bytes.Compare(test.expectedResp, w.Body.Bytes()) != 0 {
			t.Errorf("Test %v Failed: Expected body is '%v'; Received '%v'", i, string(test.expectedResp), w.Body)
		}
	}
}

func TestDoNodeMapDeleteAll(t *testing.T) {
	type testParams struct {
		reqType       string
		reqURI        string
		hmsdsRespErr  error
		expectedCount int64
		expectedResp  []byte
	}
	tests := []testParams{{
		reqType:       "DELETE",
		reqURI:        "https://localhost/hsm/v2/Defaults/NodeMaps",
		hmsdsRespErr:  nil,
		expectedCount: 3,
		expectedResp:  json.RawMessage(`{"code":0,"message":"deleted 3 entries"}` + "\n"),
	}, {
		reqType:       "DELETE",
		reqURI:        "https://localhost/hsm/v2/Defaults/NodeMaps",
		hmsdsRespErr:  nil,
		expectedCount: 0,
		expectedResp:  json.RawMessage(`{"type":"about:blank","title":"Not Found","detail":"no entries to delete","status":404}` + "\n"),
	}}

	for i, test := range tests {
		results.DeleteNodeMapsAll.Return.numRows = test.expectedCount
		results.DeleteNodeMapsAll.Return.err = test.hmsdsRespErr
		req, err := http.NewRequest(test.reqType, test.reqURI, nil)
		if err != nil {
			t.Fatalf("an error '%s' was not expected while creating request", err)
		}
		w := httptest.NewRecorder()

		router.ServeHTTP(w, req)
		if test.hmsdsRespErr == nil && test.expectedCount != 0 && w.Code != http.StatusOK {
			t.Errorf("Response code was %v; want 200", w.Code)
		} else if (test.hmsdsRespErr != nil) && w.Code == http.StatusOK {
			t.Errorf("Response code was %v; expected an error", w.Code)
		}

		if w.Code != http.StatusBadRequest && test.expectedCount != results.DeleteNodeMapsAll.Return.numRows {
			t.Errorf("Test %v Failed: Expected count '%v'; Received count '%v'", i, test.expectedCount, results.DeleteNodeMapsAll.Return.numRows)
		}

		if bytes.Compare(test.expectedResp, w.Body.Bytes()) != 0 {
			t.Errorf("Test %v Failed: Expected body is '%v'; Received '%v'", i, string(test.expectedResp), w.Body)
		}
	}
}

func TestDoNodeMapPost(t *testing.T) {
	tests := []struct {
		reqType      string
		reqURI       string
		reqBody      []byte
		hmsdsRespErr error
		expectedResp []byte
	}{{
		"POST",
		"https://localhost/hsm/v2/Defaults/NodeMaps",
		json.RawMessage(`{ "NodeMaps": [ { "ID": "x0c0s0b0n0", "NID": 1, "Role": "Compute" } ]}`),
		nil,
		json.RawMessage(`{"code":0,"message":"Created or modified 1 entries"}` + "\n"),
	}, {
		"POST",
		"https://localhost/hsm/v2/Defaults/NodeMaps",
		json.RawMessage(`{ "NodeMaps": [ { "ID": "x0c0s21b0n0", "NID": 151, "Role": "Compute" }, { "ID": "x0c0s22b0n0", "NID": 152, "Role": "Compute" }  ]}`),
		nil,
		json.RawMessage(`{"code":0,"message":"Created or modified 2 entries"}` + "\n"),
	}, {
		"POST",
		"https://localhost/hsm/v2/Defaults/NodeMaps",
		json.RawMessage(`{ "NodeMaps": [ { "ID": "x0c0s0b0n0", "NID": 1, "Role": "Compute" } ]}`),
		hmsds.ErrHMSDSDuplicateKey,
		json.RawMessage(`{"type":"about:blank","title":"Conflict","detail":"operation would conflict with an existing xname ID that has the same NID.","status":409}` + "\n"),
	}, {
		"POST",
		"https://localhost/hsm/v2/Defaults/NodeMaps",
		json.RawMessage(`{ "NodeMaps": [  ]}`),
		nil,
		json.RawMessage(`{"code":0,"message":"Created or modified 0 entries"}` + "\n"),
	}, {
		"POST",
		"https://localhost/hsm/v2/Defaults/NodeMaps",
		nil,
		hmsds.ErrHMSDSArgMissing,
		json.RawMessage(`{"type":"about:blank","title":"Internal Server Error","detail":"error decoding JSON unexpected end of JSON input","status":500}` + "\n"),
	}, {
		"POST",
		"https://localhost/hsm/v2/Defaults/NodeMaps",
		json.RawMessage(`{ "NoteMaps": [ { "ID": "x0c0s0b0n0", "NID": 1, "Role": "Compute" } ]}`),
		hmsds.ErrHMSDSArgNoMatch,
		json.RawMessage(`{"type":"about:blank","title":"Internal Server Error","detail":"operation 'POST' failed during store. ","status":500}` + "\n"),
	}}
	for i, test := range tests {
		// Clear the results
		results.InsertNodeMaps.Input.nnms = nil
		results.InsertNodeMaps.Return.err = test.hmsdsRespErr
		req, err := http.NewRequest(test.reqType, test.reqURI, bytes.NewBuffer(test.reqBody))
		if err != nil {
			t.Fatalf("an error '%s' was not expected while creating request", err)
		}
		w := httptest.NewRecorder()

		router.ServeHTTP(w, req)
		if test.hmsdsRespErr == nil && w.Code != http.StatusOK {
			t.Errorf("Response code was %v; want 200", w.Code)
		} else if test.hmsdsRespErr != nil && w.Code == http.StatusOK {
			t.Errorf("Response code was %v; expected an error", w.Code)
		}

		if bytes.Compare(test.expectedResp, w.Body.Bytes()) != 0 {
			t.Errorf("Test %v Failed: Expected body is '%v'; Received '%v'", i, string(test.expectedResp), w.Body)
		}
	}
}

func TestDoNodeMapPut(t *testing.T) {
	nodeMap, _ := sm.NewNodeMap("x0c0s27b0n0", "Compute", "", 1, nil)
	tests := []struct {
		reqType         string
		reqURI          string
		reqBody         []byte
		expectedNodeMap *sm.NodeMap
		hmsdsRespErr    error
		expectedResp    []byte
	}{{
		reqType:         "PUT",
		reqURI:          "https://localhost/hsm/v2/Defaults/NodeMaps/x0c0s27b0n0",
		reqBody:         json.RawMessage(`{"NID": 1,"Role": "Compute"}`),
		expectedNodeMap: nodeMap,
		hmsdsRespErr:    nil,
		expectedResp:    json.RawMessage(`{"ID":"x0c0s27b0n0","NID":1,"Role":"Compute"}` + "\n"),
	}, {
		reqType:         "PUT",
		reqURI:          "https://localhost/hsm/v2/Defaults/NodeMaps/x0c0s27b0n0",
		reqBody:         json.RawMessage(`{"NID": 1,"Role": "Compute"}`),
		expectedNodeMap: nodeMap,
		hmsdsRespErr:    hmsds.ErrHMSDSDuplicateKey,
		expectedResp:    json.RawMessage(`{"type":"about:blank","title":"Conflict","detail":"operation would conflict with an existing resource that has the same NID","status":409}` + "\n"),
	}, {
		reqType:         "PUT",
		reqURI:          "https://localhost/hsm/v2/Defaults/NodeMaps/x0c0s27b0n0",
		reqBody:         json.RawMessage(`{}`),
		expectedNodeMap: &sm.NodeMap{},
		hmsdsRespErr:    hmsds.ErrHMSDSArgMissingNID,
		expectedResp:    json.RawMessage(`{"type":"about:blank","title":"Bad Request","detail":"couldn't validate endpoint data: NID '0' is out of range","status":400}` + "\n"),
	}, {
		reqType:         "PUT",
		reqURI:          "https://localhost/hsm/v2/Defaults/NodeMaps/0c0s27b0n0",
		reqBody:         json.RawMessage(`{"NID": 1,"Role": "Compute"}`),
		expectedNodeMap: &sm.NodeMap{},
		hmsdsRespErr:    hmsds.ErrHMSDSArgBadID,
		expectedResp:    json.RawMessage(`{"type":"about:blank","title":"Bad Request","detail":"couldn't validate endpoint data: xname ID '0c0s27b0n0' is invalid or not a node","status":400}` + "\n"),
	}}

	for i, test := range tests {
		results.InsertNodeMap.Input.m = &sm.NodeMap{}
		results.InsertNodeMap.Return.err = test.hmsdsRespErr
		req, err := http.NewRequest(test.reqType, test.reqURI, bytes.NewBuffer(test.reqBody))
		if err != nil {
			t.Fatalf("an error '%s' was not expected while creating request", err)
		}
		w := httptest.NewRecorder()

		router.ServeHTTP(w, req)
		if test.hmsdsRespErr == nil && test.expectedNodeMap != nil && w.Code != http.StatusOK {
			t.Errorf("Response code was %v; want 200", w.Code)
		} else if (test.hmsdsRespErr != nil || test.expectedNodeMap == nil) && w.Code == http.StatusOK {
			t.Errorf("Response code was %v; expected an error", w.Code)
		}

		if *test.expectedNodeMap != *results.InsertNodeMap.Input.m {
			t.Errorf("Test %v Failed: Expected nodeMap '%v'; Received NodeMap '%v'", i, test.expectedNodeMap, results.InsertNodeMap.Input.m)
		}

		if bytes.Compare(test.expectedResp, w.Body.Bytes()) != 0 {
			t.Errorf("Test %v Failed: Expected body is '%v'; Received '%v'", i, string(test.expectedResp), w.Body)
		}
	}
}

func TestDoCompFlagOnlyPatch(t *testing.T) {
	tests := []struct {
		reqType      string
		reqURI       string
		reqBody      []byte
		hmsdsRespErr error
		expectedID   string
		expectedFlag string
		expectedRows int64
		expectedResp []byte
	}{{
		reqType:      "PATCH",
		reqURI:       "https://localhost/hsm/v2/State/Components/x0c0s27b0n0/FlagOnly",
		reqBody:      json.RawMessage(`{"flag": "alert"}`),
		hmsdsRespErr: nil,
		expectedID:   "x0c0s27b0n0",
		expectedFlag: "alert", // added by front end now
		expectedRows: 1,
		expectedResp: nil,
	}, {
		reqType:      "PATCH",
		reqURI:       "https://localhost/hsm/v2/State/Components/0c0s27b0n0/FlagOnly",
		reqBody:      json.RawMessage(`{"flag": "alert"}`),
		hmsdsRespErr: ErrSMDBadID,
		expectedID:   "", // Missing due to pre-db error.
		expectedFlag: "",
		expectedRows: 0,
		expectedResp: ErrSMDBadIDJSON,
	}, {
		reqType:      "PATCH",
		reqURI:       "https://localhost/hsm/v2/State/Components/x0c0s27b0n0/FlagOnly",
		reqBody:      json.RawMessage(`{"flag": "warn"}`),
		hmsdsRespErr: nil,
		expectedID:   "x0c0s27b0n0",
		expectedFlag: "warn",
		expectedRows: 1,
		expectedResp: nil,
	}, {
		reqType:      "PATCH",
		reqURI:       "https://localhost/hsm/v2/State/Components/x0c0s27b0n0/FlagOnly",
		reqBody:      json.RawMessage(`{"flag": "foo"}`),
		hmsdsRespErr: hmsds.ErrHMSDSArgNoMatch,
		expectedID:   "x0c0s27b0n0",
		expectedFlag: "foo",
		expectedRows: 0,
		expectedResp: ErrHMSDSArgNoMatchJSON,
	}}

	for i, test := range tests {
		// Clear the results
		results.UpdateCompFlagOnly.Input.id = ""
		results.UpdateCompFlagOnly.Input.flag = ""

		results.UpdateCompFlagOnly.Return.rowsAffected = test.expectedRows
		results.UpdateCompFlagOnly.Return.err = test.hmsdsRespErr

		req, err := http.NewRequest(test.reqType, test.reqURI, bytes.NewBuffer(test.reqBody))
		if err != nil {
			t.Fatalf("an error '%s' was not expected while creating request", err)
		}
		w := httptest.NewRecorder()
		router.ServeHTTP(w, req)

		if test.hmsdsRespErr == nil && w.Code != http.StatusNoContent {
			t.Errorf("Test %v Failed: Response code was %v; want 204", i, w.Code)
		} else if test.hmsdsRespErr != nil && w.Code == http.StatusNoContent {
			t.Errorf("Test %v Failed: Response code was %v; expected an error", i, w.Code)
		}

		if test.expectedID != results.UpdateCompFlagOnly.Input.id {
			t.Errorf("Test %v Failed: Expected id '%v'; Received id '%v'",
				i, test.expectedID, results.UpdateCompFlagOnly.Input.id)
		}
		if test.expectedFlag != results.UpdateCompFlagOnly.Input.flag {
			t.Errorf("Test %v Failed: Expected flag '%v'; Received flag '%v'",
				i, test.expectedFlag, results.UpdateCompFlagOnly.Input.flag)
		}
		if test.expectedRows != results.UpdateCompFlagOnly.Return.rowsAffected {
			t.Errorf("Test %v Failed: Expected rows '%v'; Received rows '%v'",
				i, test.expectedRows, results.UpdateCompFlagOnly.Return.rowsAffected)
		}
		if test.expectedFlag != results.UpdateCompFlagOnly.Input.flag {
			t.Errorf("Test %v Failed: Expected flag '%v'; Received flag '%v'",
				i, test.expectedFlag, results.UpdateCompFlagOnly.Input.flag)
		}
		if bytes.Compare(test.expectedResp, w.Body.Bytes()) != 0 {
			t.Errorf("Test %v Failed: Expected body is '%v'; Received '%v'", i, string(test.expectedResp), w.Body)
		}
	}
}

func TestDoCompBulkStateDataPatch(t *testing.T) {
	tests := []struct {
		reqType       string
		reqURI        string
		reqBody       []byte
		hmsdsRespErr  error
		expectedIds   []string
		expectedState string
		expectedFlag  string
		expectedForce bool
		expectedResp  []byte
	}{{
		"PATCH",
		"https://localhost/hsm/v2/State/Components/BulkStateData",
		json.RawMessage(`{"componentids":["x0c0s27b0n0","x0c0s25b0n0"],"state": "off"}`),
		nil,
		[]string{"x0c0s27b0n0", "x0c0s25b0n0"},
		"off",
		"OK", // added by front end now
		false,
		nil,
	}, {
		"PATCH",
		"https://localhost/hsm/v2/State/Components/BulkStateData",
		json.RawMessage(`{"componentids":["x0c0s27b0n0","xx0c0s25b0n0"],"state": "off"}`),
		ErrSMDBadID,
		[]string{}, // Missing due to pre-db error.
		"",
		"",
		false,
		ErrSMDBadIDJSON,
	}, {
		"PATCH",
		"https://localhost/hsm/v2/State/Components/BulkStateData",
		json.RawMessage(`{"componentids":["x0c0s27b0n0"],"state": "offf","flag": "ok"}`),
		hmsds.ErrHMSDSArgNoMatch,
		[]string{"x0c0s27b0n0"},
		"offf",
		"ok",
		false,
		ErrHMSDSArgNoMatchJSON,
	}, {
		"PATCH",
		"https://localhost/hsm/v2/State/Components/BulkStateData",
		json.RawMessage(`{"componentids":["x0c0s27b0n0","x0c0s25b0n0"],"state": "foo", "Force":true}`),
		hmsds.ErrHMSDSArgNoMatch,
		[]string{"x0c0s27b0n0", "x0c0s25b0n0"},
		"foo",
		"OK", // filled in automatically when omitted.
		true,
		ErrHMSDSArgNoMatchJSON,
	}, {
		"PATCH",
		"https://localhost/hsm/v2/State/Components/BulkStateData",
		json.RawMessage(`{"state": "foo"}`),
		hmsds.ErrHMSDSArgNoMatch,
		[]string{},
		"",
		"",
		false,
		json.RawMessage(`{"type":"about:blank","title":"Bad Request","detail":"Missing IDs","status":400}
`),
	}, {
		"PATCH",
		"https://localhost/hsm/v2/State/Components/BulkStateData",
		json.RawMessage(`{"componentids":["x0c0s27b0n0","x0c0s25b0n0"]}`),
		hmsds.ErrHMSDSArgNoMatch,
		[]string{},
		"",
		"",
		false,
		json.RawMessage(`{"type":"about:blank","title":"Bad Request","detail":"Missing State","status":400}
`),
	}}

	for i, test := range tests {
		// Clear the results
		results.UpdateCompStates.Input.ids = []string{}
		results.UpdateCompStates.Input.state = ""
		results.UpdateCompStates.Input.flag = ""
		results.UpdateCompStates.Input.force = false
		results.UpdateCompStates.Input.pi = nil

		results.UpdateCompStates.Return.affectedIds = test.expectedIds
		results.UpdateCompStates.Return.err = test.hmsdsRespErr

		req, err := http.NewRequest(test.reqType, test.reqURI, bytes.NewBuffer(test.reqBody))
		if err != nil {
			t.Fatalf("an error '%s' was not expected while creating request", err)
		}
		w := httptest.NewRecorder()

		router.ServeHTTP(w, req)
		if test.hmsdsRespErr == nil && w.Code != http.StatusNoContent {
			t.Errorf("Test %v Failed: Response code was %v; want 204", i, w.Code)
		} else if test.hmsdsRespErr != nil && w.Code == http.StatusNoContent {
			t.Errorf("Test %v Failed: Response code was %v; expected an error", i, w.Code)
		}

		if !compareIDs(test.expectedIds, results.UpdateCompStates.Input.ids) {
			t.Errorf("Test %v Failed: Expected ids '%v'; Received ids '%v'",
				i, test.expectedIds, results.UpdateCompStates.Input.ids)
		}
		if test.expectedState != results.UpdateCompStates.Input.state {
			t.Errorf("Test %v Failed: Expected state '%s'; Received state '%s'",
				i, test.expectedState, results.UpdateCompStates.Input.state)
		}
		if test.expectedFlag != results.UpdateCompStates.Input.flag {
			t.Errorf("Test %v Failed: Expected flag '%v'; Received flag '%v'",
				i, test.expectedFlag, results.UpdateCompStates.Input.flag)
		}
		if test.expectedForce != results.UpdateCompStates.Input.force {
			t.Errorf("Test %v Failed: Expected force '%v'; Received force '%v'",
				i, test.expectedForce, results.UpdateCompStates.Input.force)
		}
		if test.hmsdsRespErr == nil && results.UpdateCompStates.Input.pi == nil {
			t.Errorf("Test %v Failed: Expected non-nil pi; Received nil", i)
		}
	}
}

func TestDoCompBulkFlagOnlyPatch(t *testing.T) {
	tests := []struct {
		reqType      string
		reqURI       string
		reqBody      []byte
		hmsdsRespErr error
		expectedIds  []string
		expectedFlag string
		expectedResp []byte
	}{{
		"PATCH",
		"https://localhost/hsm/v2/State/Components/BulkFlagOnly",
		json.RawMessage(`{"componentids":["x0c0s27b0n0","x0c0s25b0n0"],"flag": "alert"}`),
		nil,
		[]string{"x0c0s27b0n0", "x0c0s25b0n0"},
		"alert",
		nil,
	}, {
		"PATCH",
		"https://localhost/hsm/v2/State/Components/BulkFlagOnly",
		json.RawMessage(`{"componentids":["x0c0s27b0n0","x0c0s25b0n0"],"flag": "foo"}`),
		hmsds.ErrHMSDSArgNoMatch,
		[]string{"x0c0s27b0n0", "x0c0s25b0n0"},
		"foo",
		ErrHMSDSArgNoMatchJSON,
	}, {
		"PATCH",
		"https://localhost/hsm/v2/State/Components/BulkFlagOnly",
		json.RawMessage(`{"flag": "warn"}`),
		hmsds.ErrHMSDSArgNoMatch,
		[]string{},
		"",
		json.RawMessage(`{"type":"about:blank","title":"Bad Request","detail":"Missing IDs","status":400}
`),
	}, {
		"PATCH",
		"https://localhost/hsm/v2/State/Components/BulkFlagOnly",
		json.RawMessage(`{"componentids":["x0c0s27b0n0","x0c0s25b0n0"]}`),
		hmsds.ErrHMSDSArgNoMatch,
		[]string{},
		"",
		json.RawMessage(`{"type":"about:blank","title":"Bad Request","detail":"Missing Flag","status":400}
`),
	}}

	for i, test := range tests {
		// Clear the results
		results.BulkUpdateCompFlagOnly.Input.ids = []string{}
		results.BulkUpdateCompFlagOnly.Input.flag = ""
		results.BulkUpdateCompFlagOnly.Return.affectedIds = test.expectedIds
		results.BulkUpdateCompFlagOnly.Return.err = test.hmsdsRespErr
		req, err := http.NewRequest(test.reqType, test.reqURI, bytes.NewBuffer(test.reqBody))
		if err != nil {
			t.Fatalf("an error '%s' was not expected while creating request", err)
		}
		w := httptest.NewRecorder()

		router.ServeHTTP(w, req)
		if test.hmsdsRespErr == nil && w.Code != http.StatusNoContent {
			t.Errorf("Test %v Failed: Response code was %v; want 204", i, w.Code)
		} else if test.hmsdsRespErr != nil && w.Code == http.StatusNoContent {
			t.Errorf("Test %v Failed: Response code was %v; expected an error", i, w.Code)
		}

		if !compareIDs(test.expectedIds, results.BulkUpdateCompFlagOnly.Input.ids) {
			t.Errorf("Test %v Failed: Expected ids '%v'; Received ids '%v'", i, test.expectedIds, results.BulkUpdateCompFlagOnly.Input.ids)
		}

		if test.expectedFlag != results.BulkUpdateCompFlagOnly.Input.flag {
			t.Errorf("Test %v Failed: Expected flag '%v'; Received flag '%v'", i, test.expectedFlag, results.BulkUpdateCompFlagOnly.Input.flag)
		}

		if bytes.Compare(test.expectedResp, w.Body.Bytes()) != 0 {
			t.Errorf("Test %v Failed: Expected body is '%v'; Received '%v'", i, string(test.expectedResp), w.Body)
		}
	}
}

func TestDoCompBulkEnabledPatch(t *testing.T) {
	tests := []struct {
		reqType         string
		reqURI          string
		reqBody         []byte
		hmsdsRespErr    error
		expectedIds     []string
		expectedEnabled bool
		expectedResp    []byte
	}{{
		"PATCH",
		"https://localhost/hsm/v2/State/Components/BulkEnabled",
		json.RawMessage(`{"componentids":["x0c0s27b0n0","x0c0s25b0n0"],"Enabled": true}`),
		nil,
		[]string{"x0c0s27b0n0", "x0c0s25b0n0"},
		true,
		nil,
	}, {
		"PATCH",
		"https://localhost/hsm/v2/State/Components/BulkEnabled",
		json.RawMessage(`{"Enabled": true}`),
		hmsds.ErrHMSDSArgNoMatch,
		[]string{},
		true,
		json.RawMessage(`{"type":"about:blank","title":"Bad Request","detail":"Missing IDs","status":400}
`),
	}, {
		"PATCH",
		"https://localhost/hsm/v2/State/Components/BulkEnabled",
		json.RawMessage(`{"componentids":["x0c0s27b0n0","x0c0s25b0n0"]}`),
		hmsds.ErrHMSDSArgNoMatch,
		[]string{},
		false,
		json.RawMessage(`{"type":"about:blank","title":"Bad Request","detail":"Missing Enabled field","status":400}
`),
	}}

	for i, test := range tests {
		// Clear the results
		results.BulkUpdateCompEnabled.Input.ids = []string{}
		results.BulkUpdateCompEnabled.Input.enabled = test.expectedEnabled
		results.BulkUpdateCompEnabled.Return.affectedIds = test.expectedIds
		results.BulkUpdateCompEnabled.Return.err = test.hmsdsRespErr
		req, err := http.NewRequest(test.reqType, test.reqURI, bytes.NewBuffer(test.reqBody))
		if err != nil {
			t.Fatalf("an error '%s' was not expected while creating request", err)
		}
		w := httptest.NewRecorder()

		router.ServeHTTP(w, req)
		if test.hmsdsRespErr == nil && w.Code != http.StatusNoContent {
			t.Errorf("Test %v Failed: Response code was %v; want 204", i, w.Code)
		} else if test.hmsdsRespErr != nil && w.Code == http.StatusNoContent {
			t.Errorf("Test %v Failed: Response code was %v; expected an error", i, w.Code)
		}

		if !compareIDs(test.expectedIds, results.BulkUpdateCompEnabled.Input.ids) {
			t.Errorf("Test %v Failed: Expected ids '%v'; Received ids '%v'",
				i, test.expectedIds, results.BulkUpdateCompEnabled.Input.ids)
		}

		if test.expectedEnabled != results.BulkUpdateCompEnabled.Input.enabled {
			t.Errorf("Test %v Failed: Expected Enabled '%v'; Received Enabled '%v'",
				i, test.expectedEnabled, results.BulkUpdateCompEnabled.Input.enabled)
		}

		if bytes.Compare(test.expectedResp, w.Body.Bytes()) != 0 {
			t.Errorf("Test %v Failed: Expected body is '%v'; Received '%v'",
				i, string(test.expectedResp), w.Body)
		}
	}
}

func TestDoCompBulkSwStatusPatch(t *testing.T) {
	tests := []struct {
		reqType          string
		reqURI           string
		reqBody          []byte
		hmsdsRespErr     error
		expectedIds      []string
		expectedSwStatus string
		expectedResp     []byte
	}{{
		"PATCH",
		"https://localhost/hsm/v2/State/Components/BulkSoftwareStatus",
		json.RawMessage(`{"componentids":["x0c0s27b0n0","x0c0s25b0n0"],"SoftwareStatus": "Something"}`),
		nil,
		[]string{"x0c0s27b0n0", "x0c0s25b0n0"},
		"Something", // Arbitrary, we don't verify the states - managed plane does this.
		nil,
	}, {
		"PATCH",
		"https://localhost/hsm/v2/State/Components/BulkSoftwareStatus",
		json.RawMessage(`{"SoftwareStatus": "Something"}`),
		hmsds.ErrHMSDSArgNoMatch,
		[]string{},
		"Something",
		json.RawMessage(`{"type":"about:blank","title":"Bad Request","detail":"Missing IDs","status":400}
`),
	}, {
		"PATCH",
		"https://localhost/hsm/v2/State/Components/BulkSoftwareStatus",
		json.RawMessage(`{"componentids":["x0c0s27b0n0","x0c0s25b0n0"]}`),
		hmsds.ErrHMSDSArgNoMatch,
		[]string{},
		"Something",
		json.RawMessage(`{"type":"about:blank","title":"Bad Request","detail":"Missing SoftwareStatus","status":400}
`),
	}}

	for i, test := range tests {
		// Clear the results
		results.BulkUpdateCompSwStatus.Input.ids = []string{}
		results.BulkUpdateCompSwStatus.Input.swstatus = test.expectedSwStatus
		results.BulkUpdateCompSwStatus.Return.affectedIds = test.expectedIds
		results.BulkUpdateCompSwStatus.Return.err = test.hmsdsRespErr
		req, err := http.NewRequest(test.reqType, test.reqURI, bytes.NewBuffer(test.reqBody))
		if err != nil {
			t.Fatalf("an error '%s' was not expected while creating request", err)
		}
		w := httptest.NewRecorder()

		router.ServeHTTP(w, req)
		if test.hmsdsRespErr == nil && w.Code != http.StatusNoContent {
			t.Errorf("Test %v Failed: Response code was %v; want 204", i, w.Code)
		} else if test.hmsdsRespErr != nil && w.Code == http.StatusNoContent {
			t.Errorf("Test %v Failed: Response code was %v; expected an error", i, w.Code)
		}

		if !compareIDs(test.expectedIds, results.BulkUpdateCompSwStatus.Input.ids) {
			t.Errorf("Test %v Failed: Expected ids '%v'; Received ids '%v'",
				i, test.expectedIds, results.BulkUpdateCompSwStatus.Input.ids)
		}

		if test.expectedSwStatus != results.BulkUpdateCompSwStatus.Input.swstatus {
			t.Errorf("Test %v Failed: Expected SwStatus '%v'; Received SwStatus '%v'",
				i, test.expectedSwStatus, results.BulkUpdateCompSwStatus.Input.swstatus)
		}

		if bytes.Compare(test.expectedResp, w.Body.Bytes()) != 0 {
			t.Errorf("Test %v Failed: Expected body is '%v'; Received '%v'",
				i, string(test.expectedResp), w.Body)
		}
	}
}

func TestDoCompRolePatch(t *testing.T) {
	tests := []struct {
		reqType      string
		reqURI       string
		reqBody      []byte
		hmsdsRespErr error
		expectedID   string
		expectedRole string
		expectedRows int64
		expectedResp []byte
	}{{
		reqType:      "PATCH",
		reqURI:       "https://localhost/hsm/v2/State/Components/x0c0s27b0n0/Role",
		reqBody:      json.RawMessage(`{"Role": "Compute"}`),
		hmsdsRespErr: nil,
		expectedID:   "x0c0s27b0n0",
		expectedRole: "Compute", // added by front end now
		expectedRows: 1,
		expectedResp: nil,
	}, {
		reqType:      "PATCH",
		reqURI:       "https://localhost/hsm/v2/State/Components/0c0s27b0n0/Role",
		reqBody:      json.RawMessage(`{"Role": "Service"}`),
		hmsdsRespErr: ErrSMDBadID,
		expectedID:   "", // Missing due to pre-db error.
		expectedRole: "",
		expectedRows: 0,
		expectedResp: ErrSMDBadIDJSON,
	}, {
		reqType:      "PATCH",
		reqURI:       "https://localhost/hsm/v2/State/Components/x0c0s27b0n0/Role",
		reqBody:      json.RawMessage(`{"Role": "Service"}`),
		hmsdsRespErr: nil,
		expectedID:   "x0c0s27b0n0",
		expectedRole: "Service",
		expectedRows: 1,
		expectedResp: nil,
	}, {
		reqType:      "PATCH",
		reqURI:       "https://localhost/hsm/v2/State/Components/x0c0s27b0n0/Role",
		reqBody:      json.RawMessage(`{"Role": ""}`),
		hmsdsRespErr: hmsds.ErrHMSDSArgMissing,
		expectedID:   "x0c0s27b0n0",
		expectedRole: "",
		expectedRows: 0,
		expectedResp: ErrHMSDSArgMissingJSON,
	}, {
		reqType:      "PATCH",
		reqURI:       "https://localhost/hsm/v2/State/Components/x0c0s27b0n0/Role",
		reqBody:      json.RawMessage(`{"Role": "foo"}`),
		hmsdsRespErr: hmsds.ErrHMSDSArgNoMatch,
		expectedID:   "x0c0s27b0n0",
		expectedRole: "foo",
		expectedRows: 0,
		expectedResp: ErrHMSDSArgNoMatchJSON,
	}}

	for i, test := range tests {
		// Clear the results
		results.UpdateCompRole.Input.id = ""
		results.UpdateCompRole.Input.role = ""

		results.UpdateCompRole.Return.rowsAffected = test.expectedRows
		results.UpdateCompRole.Return.err = test.hmsdsRespErr

		req, err := http.NewRequest(test.reqType, test.reqURI, bytes.NewBuffer(test.reqBody))
		if err != nil {
			t.Fatalf("an error '%s' was not expected while creating request", err)
		}
		w := httptest.NewRecorder()
		router.ServeHTTP(w, req)

		if test.hmsdsRespErr == nil && w.Code != http.StatusNoContent {
			t.Errorf("Test %v Failed: Response code was %v; want 204", i, w.Code)
		} else if test.hmsdsRespErr != nil && w.Code == http.StatusNoContent {
			t.Errorf("Test %v Failed: Response code was %v; expected an error", i, w.Code)
		}

		if test.expectedID != results.UpdateCompRole.Input.id {
			t.Errorf("Test %v Failed: Expected id '%v'; Received id '%v'",
				i, test.expectedID, results.UpdateCompRole.Input.id)
		}
		if test.expectedRole != results.UpdateCompRole.Input.role {
			t.Errorf("Test %v Failed: Expected flag '%v'; Received flag '%v'",
				i, test.expectedRole, results.UpdateCompRole.Input.role)
		}
		if test.expectedRows != results.UpdateCompRole.Return.rowsAffected {
			t.Errorf("Test %v Failed: Expected rows '%v'; Received rows '%v'",
				i, test.expectedRows, results.UpdateCompRole.Return.rowsAffected)
		}
		if bytes.Compare(test.expectedResp, w.Body.Bytes()) != 0 {
			t.Errorf("Test %v Failed: Expected body is '%v'; Received '%v'", i, string(test.expectedResp), w.Body)
		}
	}
}

func TestDoCompBulkRolePatch(t *testing.T) {
	tests := []struct {
		reqType      string
		reqURI       string
		reqBody      []byte
		hmsdsRespErr error
		expectedIds  []string
		expectedRole string
		expectedResp []byte
	}{{
		"PATCH",
		"https://localhost/hsm/v2/State/Components/BulkRole",
		json.RawMessage(`{"componentids":["x0c0s27b0n0","x0c0s25b0n0"],"role": "compute"}`),
		nil,
		[]string{"x0c0s27b0n0", "x0c0s25b0n0"},
		"compute",
		nil,
	}, {
		"PATCH",
		"https://localhost/hsm/v2/State/Components/BulkRole",
		json.RawMessage(`{"componentids":["x0c0s27b0n0","x0c0s25b0n0"],"role": "foo"}`),
		hmsds.ErrHMSDSArgNoMatch,
		[]string{"x0c0s27b0n0", "x0c0s25b0n0"},
		"foo",
		ErrHMSDSArgNoMatchJSON,
	}, {
		"PATCH",
		"https://localhost/hsm/v2/State/Components/BulkRole",
		json.RawMessage(`{"role": "service"}`),
		hmsds.ErrHMSDSArgNoMatch,
		[]string{},
		"",
		json.RawMessage(`{"type":"about:blank","title":"Bad Request","detail":"Missing IDs","status":400}
`),
	}, {
		"PATCH",
		"https://localhost/hsm/v2/State/Components/BulkRole",
		json.RawMessage(`{"componentids":["x0c0s27b0n0","x0c0s25b0n0"]}`),
		hmsds.ErrHMSDSArgNoMatch,
		[]string{},
		"",
		json.RawMessage(`{"type":"about:blank","title":"Bad Request","detail":"Missing Role","status":400}
`),
	}}

	for i, test := range tests {
		// Clear the results
		results.BulkUpdateCompRole.Input.ids = []string{}
		results.BulkUpdateCompRole.Input.role = ""
		results.BulkUpdateCompRole.Return.affectedIds = test.expectedIds
		results.BulkUpdateCompRole.Return.err = test.hmsdsRespErr
		req, err := http.NewRequest(test.reqType, test.reqURI, bytes.NewBuffer(test.reqBody))
		if err != nil {
			t.Fatalf("an error '%s' was not expected while creating request", err)
		}
		w := httptest.NewRecorder()

		router.ServeHTTP(w, req)
		if test.hmsdsRespErr == nil && w.Code != http.StatusNoContent {
			t.Errorf("Test %v Failed: Response code was %v; want 204", i, w.Code)
		} else if test.hmsdsRespErr != nil && w.Code == http.StatusNoContent {
			t.Errorf("Test %v Failed: Response code was %v; expected an error", i, w.Code)
		}

		if !compareIDs(test.expectedIds, results.BulkUpdateCompRole.Input.ids) {
			t.Errorf("Test %v Failed: Expected ids '%v'; Received ids '%v'", i, test.expectedIds, results.BulkUpdateCompRole.Input.ids)
		}

		if test.expectedRole != results.BulkUpdateCompRole.Input.role {
			t.Errorf("Test %v Failed: Expected role '%v'; Received role '%v'", i, test.expectedRole, results.BulkUpdateCompRole.Input.role)
		}

		if bytes.Compare(test.expectedResp, w.Body.Bytes()) != 0 {
			t.Errorf("Test %v Failed: Expected body is '%v'; Received '%v'", i, string(test.expectedResp), w.Body)
		}
	}
}

func TestDoCompNIDPatch(t *testing.T) {
	testComp1 := base.Component{
		ID:  "x0c0s25b0n0",
		NID: "864",
	}

	testComp2 := base.Component{
		ID:  "x0c0s25b0n0",
		NID: "800",
	}

	tests := []struct {
		reqType      string
		reqURI       string
		reqBody      []byte
		hmsdsRespErr error
		expectedComp *base.Component
		expectedResp []byte
	}{{
		reqType:      "PATCH",
		reqURI:       "https://localhost/hsm/v2/State/Components/x0c0s25b0n0/NID",
		reqBody:      json.RawMessage(`{"NID": 864}`),
		hmsdsRespErr: nil,
		expectedComp: &testComp1,
		expectedResp: nil,
	}, {
		reqType:      "PATCH",
		reqURI:       "https://localhost/hsm/v2/State/Components/x0c0s25b0n0/NID",
		reqBody:      json.RawMessage(`{"NID": 800}`),
		hmsdsRespErr: hmsds.ErrHMSDSArgNoMatch,
		expectedComp: &testComp2,
		expectedResp: json.RawMessage(`{"type":"about:blank","title":"Bad Request","detail":"a required argument did not match any valid input","status":400}` + "\n"),
	}, {
		reqType:      "PATCH",
		reqURI:       "https://localhost/hsm/v2/State/Components/x0c0s25b0n0/NID",
		reqBody:      json.RawMessage(`{"NID": "foo"}`),
		hmsdsRespErr: hmsds.ErrHMSDSArgNoMatch,
		expectedComp: &base.Component{},
		expectedResp: json.RawMessage(`{"type":"about:blank","title":"Internal Server Error","detail":"error decoding JSON json: cannot unmarshal string into Go struct field compPatchIn.NID of type int64","status":500}` + "\n"),
	}}

	for i, test := range tests {
		// Clear the results
		results.UpdateCompNID.Input.c = &base.Component{}
		results.UpdateCompNID.Return.err = test.hmsdsRespErr
		req, err := http.NewRequest(test.reqType, test.reqURI, bytes.NewBuffer(test.reqBody))
		if err != nil {
			t.Fatalf("an error '%s' was not expected while creating request", err)
		}
		w := httptest.NewRecorder()

		router.ServeHTTP(w, req)
		if test.hmsdsRespErr == nil && w.Code != http.StatusNoContent {
			t.Errorf("Test %v Failed: Response code was %v; want 204", i, w.Code)
		} else if test.hmsdsRespErr != nil && w.Code == http.StatusNoContent {
			t.Errorf("Test %v Failed: Response code was %v; expected an error", i, w.Code)
		}

		if *test.expectedComp != *results.UpdateCompNID.Input.c {
			t.Errorf("Test %v Failed: Expected component '%v'; Received component '%v'", i, test.expectedComp, results.UpdateCompNID.Input.c)
		}

		if bytes.Compare(test.expectedResp, w.Body.Bytes()) != 0 {
			t.Errorf("Test %v Failed: Expected body is '%v'; Received '%v'", i, string(test.expectedResp), w.Body)
		}
	}
}

func TestDoCompBulkNIDPatch(t *testing.T) {
	tests := []struct {
		reqType       string
		reqURI        string
		reqBody       []byte
		hmsdsRespErr  error
		expectedComps *[]base.Component
		expectedResp  []byte
	}{{
		"PATCH",
		"https://localhost/hsm/v2/State/Components/BulkNID",
		json.RawMessage(`{"components":[{"ID":"x0c0s25b0n0","NID":"800"},{"ID":"x0c0s27b0n0","NID":"864"}]}`),
		nil,
		&[]base.Component{
			base.Component{"x0c0s25b0n0", "", "", "", nil, "", "", "", "800", "", "", "", "", false, false},
			base.Component{"x0c0s27b0n0", "", "", "", nil, "", "", "", "864", "", "", "", "", false, false},
		},
		nil,
	}, {
		"PATCH",
		"https://localhost/hsm/v2/State/Components/BulkNID",
		json.RawMessage(`{"components":[]}`),
		hmsds.ErrHMSDSArgNoMatch,
		&[]base.Component{},
		json.RawMessage(`{"type":"about:blank","title":"Bad Request","detail":"Missing Components","status":400}
`),
	}}

	for i, test := range tests {
		// Clear the results
		results.BulkUpdateCompNID.Input.comps = &[]base.Component{}
		results.BulkUpdateCompNID.Return.err = test.hmsdsRespErr
		req, err := http.NewRequest(test.reqType, test.reqURI, bytes.NewBuffer(test.reqBody))
		if err != nil {
			t.Fatalf("an error '%s' was not expected while creating request", err)
		}
		w := httptest.NewRecorder()

		router.ServeHTTP(w, req)
		if test.hmsdsRespErr == nil && w.Code != http.StatusNoContent {
			t.Errorf("Test %v Failed: Response code was %v; want 204", i, w.Code)
		} else if test.hmsdsRespErr != nil && w.Code == http.StatusNoContent {
			t.Errorf("Test %v Failed: Response code was %v; expected an error", i, w.Code)
		}

		if !compareComps(test.expectedComps, results.BulkUpdateCompNID.Input.comps) {
			t.Errorf("Test %v Failed: Expected ids '%v'; Received ids '%v'", i, test.expectedComps, results.BulkUpdateCompNID.Input.comps)
		}

		if bytes.Compare(test.expectedResp, w.Body.Bytes()) != 0 {
			t.Errorf("Test %v Failed: Expected body is '%v'; Received '%v'", i, string(test.expectedResp), w.Body)
		}
	}
}

func TestGetSCNSubscriptionsAll(t *testing.T) {
	tests := []struct {
		reqType      string
		reqURI       string
		hmsdsSubs    *sm.SCNSubscriptionArray
		hmsdsErr     error
		expectedResp []byte
	}{{
		"GET",
		"https://localhost/hsm/v2/Subscriptions/SCN",
		&sm.SCNSubscriptionArray{[]sm.SCNSubscription{
			sm.SCNSubscription{
				ID:         2,
				Subscriber: "hmfd@sms01",
				States:     []string{"On", "Off"},
				Url:        "https://foo/bar",
			},
			sm.SCNSubscription{
				ID:         3,
				Subscriber: "hmfd@sms02",
				States:     []string{"Off", "Ready"},
				Url:        "https://foo2/bar",
			},
		}},
		nil,
		json.RawMessage(`{"SubscriptionList":[{"ID":2,"Subscriber":"hmfd@sms01","States":["On","Off"],"Url":"https://foo/bar"},{"ID":3,"Subscriber":"hmfd@sms02","States":["Off","Ready"],"Url":"https://foo2/bar"}]}
`),
	}, {
		"GET",
		"https://localhost/hsm/v2/Subscriptions/SCN",
		nil,
		hmsds.ErrHMSDSPtrClosed,
		json.RawMessage(`{"type":"about:blank","title":"Internal Server Error","detail":"failed to query DB.","status":500}
`),
	}, {
		"GET",
		"https://localhost/hsm/v2/Subscriptions/SCN",
		&sm.SCNSubscriptionArray{[]sm.SCNSubscription{}},
		nil,
		json.RawMessage(`{"SubscriptionList":[]}
`),
	}}

	for i, test := range tests {
		results.GetSCNSubscriptionsAll.Return.subs = test.hmsdsSubs
		results.GetSCNSubscriptionsAll.Return.err = test.hmsdsErr
		req, err := http.NewRequest(test.reqType, test.reqURI, nil)
		if err != nil {
			t.Fatalf("an error '%s' was not expected while creating request", err)
		}
		w := httptest.NewRecorder()

		router.ServeHTTP(w, req)

		if bytes.Compare(test.expectedResp, w.Body.Bytes()) != 0 {
			t.Errorf("Test %v Failed: Expected body is '%v'; Received '%v'", i, string(test.expectedResp), w.Body)
		}
	}
}

func TestDoPostSCNSubscription(t *testing.T) {
	tests := []struct {
		reqType        string
		reqURI         string
		reqBody        []byte
		subs           sm.SCNSubscriptionArray
		subMap         SCNSubMap
		hmsdsRespId    int64
		hmsdsRespErr   error
		expectedSub    sm.SCNPostSubscription
		expectedSubs   sm.SCNSubscriptionArray
		expectedSubMap SCNSubMap
		expectedResp   []byte
	}{{
		"POST",
		"https://localhost/hsm/v2/Subscriptions/SCN",
		json.RawMessage(`{"Subscriber":"hmfd@sms01","States":["On","Off"],"Url":"https://foo/bar"}`),
		sm.SCNSubscriptionArray{},
		SCNSubMap{},
		2,
		nil,
		sm.SCNPostSubscription{
			Subscriber: "hmfd@sms01",
			States:     []string{"On", "Off"},
			Url:        "https://foo/bar",
		},
		sm.SCNSubscriptionArray{[]sm.SCNSubscription{
			sm.SCNSubscription{
				ID:         2,
				Subscriber: "hmfd@sms01",
				States:     []string{"On", "Off"},
				Url:        "https://foo/bar",
			},
		}},
		SCNSubMap{
			SCNMAP_STATE: map[string][]SCNUrl{
				"off": []SCNUrl{SCNUrl{url: "https://foo/bar", refCount: 1}},
				"on":  []SCNUrl{SCNUrl{url: "https://foo/bar", refCount: 1}},
			},
		},
		json.RawMessage(`{"ID":2,"Subscriber":"hmfd@sms01","States":["On","Off"],"Url":"https://foo/bar"}
`),
	}, {
		"POST",
		"https://localhost/hsm/v2/Subscriptions/SCN",
		json.RawMessage(`{"Subscriber":"hmfd@sms02","States":["Off","Ready"],"Url":"https://foo2/bar"}`),
		sm.SCNSubscriptionArray{[]sm.SCNSubscription{
			sm.SCNSubscription{
				ID:         2,
				Subscriber: "hmfd@sms01",
				States:     []string{"On", "Off"},
				Url:        "https://foo/bar",
			},
		}},
		SCNSubMap{
			SCNMAP_STATE: map[string][]SCNUrl{
				"off": []SCNUrl{SCNUrl{url: "https://foo/bar", refCount: 1}},
				"on":  []SCNUrl{SCNUrl{url: "https://foo/bar", refCount: 1}},
			},
		},
		3,
		nil,
		sm.SCNPostSubscription{
			Subscriber: "hmfd@sms02",
			States:     []string{"Off", "Ready"},
			Url:        "https://foo2/bar",
		},
		sm.SCNSubscriptionArray{[]sm.SCNSubscription{
			sm.SCNSubscription{
				ID:         2,
				Subscriber: "hmfd@sms01",
				States:     []string{"On", "Off"},
				Url:        "https://foo/bar",
			},
			sm.SCNSubscription{
				ID:         3,
				Subscriber: "hmfd@sms02",
				States:     []string{"Off", "Ready"},
				Url:        "https://foo2/bar",
			},
		}},
		SCNSubMap{
			SCNMAP_STATE: map[string][]SCNUrl{
				"off":   []SCNUrl{SCNUrl{url: "https://foo/bar", refCount: 1}, SCNUrl{url: "https://foo2/bar", refCount: 1}},
				"on":    []SCNUrl{SCNUrl{url: "https://foo/bar", refCount: 1}},
				"ready": []SCNUrl{SCNUrl{url: "https://foo2/bar", refCount: 1}},
			},
		},
		json.RawMessage(`{"ID":3,"Subscriber":"hmfd@sms02","States":["Off","Ready"],"Url":"https://foo2/bar"}
`),
	}, {
		"POST",
		"https://localhost/hsm/v2/Subscriptions/SCN",
		json.RawMessage(`{"Subscriber":"hmfd@sms03","Url":"https://foo3/bar"}`),
		sm.SCNSubscriptionArray{[]sm.SCNSubscription{
			sm.SCNSubscription{
				ID:         2,
				Subscriber: "hmfd@sms01",
				States:     []string{"On", "Off"},
				Url:        "https://foo/bar",
			},
			sm.SCNSubscription{
				ID:         3,
				Subscriber: "hmfd@sms02",
				States:     []string{"Off", "Ready"},
				Url:        "https://foo2/bar",
			},
		}},
		SCNSubMap{
			SCNMAP_STATE: map[string][]SCNUrl{
				"off":   []SCNUrl{SCNUrl{url: "https://foo/bar", refCount: 1}, SCNUrl{url: "https://foo2/bar", refCount: 1}},
				"on":    []SCNUrl{SCNUrl{url: "https://foo/bar", refCount: 1}},
				"ready": []SCNUrl{SCNUrl{url: "https://foo2/bar", refCount: 1}},
			},
		},
		0,
		nil,
		sm.SCNPostSubscription{},
		sm.SCNSubscriptionArray{[]sm.SCNSubscription{
			sm.SCNSubscription{
				ID:         2,
				Subscriber: "hmfd@sms01",
				States:     []string{"On", "Off"},
				Url:        "https://foo/bar",
			},
			sm.SCNSubscription{
				ID:         3,
				Subscriber: "hmfd@sms02",
				States:     []string{"Off", "Ready"},
				Url:        "https://foo2/bar",
			},
		}},
		SCNSubMap{
			SCNMAP_STATE: map[string][]SCNUrl{
				"off":   []SCNUrl{SCNUrl{url: "https://foo/bar", refCount: 1}, SCNUrl{url: "https://foo2/bar", refCount: 1}},
				"on":    []SCNUrl{SCNUrl{url: "https://foo/bar", refCount: 1}},
				"ready": []SCNUrl{SCNUrl{url: "https://foo2/bar", refCount: 1}},
			},
		},
		json.RawMessage(`{"type":"about:blank","title":"Bad Request","detail":"Missing trigger. Must subscribe to atleast one Enabled, Role, SubRole, SoftwareStatus, or State trigger.","status":400}
`),
	}, {
		"POST",
		"https://localhost/hsm/v2/Subscriptions/SCN",
		json.RawMessage(`{"Subscriber":"hmfd@sms03","States":["On","foo"],"Url":"https://foo3/bar"}`),
		sm.SCNSubscriptionArray{[]sm.SCNSubscription{
			sm.SCNSubscription{
				ID:         2,
				Subscriber: "hmfd@sms01",
				States:     []string{"On", "Off"},
				Url:        "https://foo/bar",
			},
			sm.SCNSubscription{
				ID:         3,
				Subscriber: "hmfd@sms02",
				States:     []string{"Off", "Ready"},
				Url:        "https://foo2/bar",
			},
		}},
		SCNSubMap{
			SCNMAP_STATE: map[string][]SCNUrl{
				"off":   []SCNUrl{SCNUrl{url: "https://foo/bar", refCount: 1}, SCNUrl{url: "https://foo2/bar", refCount: 1}},
				"on":    []SCNUrl{SCNUrl{url: "https://foo/bar", refCount: 1}},
				"ready": []SCNUrl{SCNUrl{url: "https://foo2/bar", refCount: 1}},
			},
		},
		0,
		nil,
		sm.SCNPostSubscription{},
		sm.SCNSubscriptionArray{[]sm.SCNSubscription{
			sm.SCNSubscription{
				ID:         2,
				Subscriber: "hmfd@sms01",
				States:     []string{"On", "Off"},
				Url:        "https://foo/bar",
			},
			sm.SCNSubscription{
				ID:         3,
				Subscriber: "hmfd@sms02",
				States:     []string{"Off", "Ready"},
				Url:        "https://foo2/bar",
			},
		}},
		SCNSubMap{
			SCNMAP_STATE: map[string][]SCNUrl{
				"off":   []SCNUrl{SCNUrl{url: "https://foo/bar", refCount: 1}, SCNUrl{url: "https://foo2/bar", refCount: 1}},
				"on":    []SCNUrl{SCNUrl{url: "https://foo/bar", refCount: 1}},
				"ready": []SCNUrl{SCNUrl{url: "https://foo2/bar", refCount: 1}},
			},
		},
		json.RawMessage(`{"type":"about:blank","title":"Bad Request","detail":"Invalid state 'foo'","status":400}
`),
	}, {
		"POST",
		"https://localhost/hsm/v2/Subscriptions/SCN",
		json.RawMessage(`{"Subscriber":"hmfd@sms02","States":["On","Ready"],"Url":"https://foo2/bar"}`),
		sm.SCNSubscriptionArray{[]sm.SCNSubscription{
			sm.SCNSubscription{
				ID:         2,
				Subscriber: "hmfd@sms01",
				States:     []string{"On", "Off"},
				Url:        "https://foo/bar",
			},
			sm.SCNSubscription{
				ID:         3,
				Subscriber: "hmfd@sms02",
				States:     []string{"Off", "Ready"},
				Url:        "https://foo2/bar",
			},
		}},
		SCNSubMap{
			SCNMAP_STATE: map[string][]SCNUrl{
				"off":   []SCNUrl{SCNUrl{url: "https://foo/bar", refCount: 1}, SCNUrl{url: "https://foo2/bar", refCount: 1}},
				"on":    []SCNUrl{SCNUrl{url: "https://foo/bar", refCount: 1}},
				"ready": []SCNUrl{SCNUrl{url: "https://foo2/bar", refCount: 1}},
			},
		},
		0,
		hmsds.ErrHMSDSDuplicateKey,
		sm.SCNPostSubscription{
			Subscriber: "hmfd@sms02",
			States:     []string{"On", "Ready"},
			Url:        "https://foo2/bar",
		},
		sm.SCNSubscriptionArray{[]sm.SCNSubscription{
			sm.SCNSubscription{
				ID:         2,
				Subscriber: "hmfd@sms01",
				States:     []string{"On", "Off"},
				Url:        "https://foo/bar",
			},
			sm.SCNSubscription{
				ID:         3,
				Subscriber: "hmfd@sms02",
				States:     []string{"Off", "Ready"},
				Url:        "https://foo2/bar",
			},
		}},
		SCNSubMap{
			SCNMAP_STATE: map[string][]SCNUrl{
				"off":   []SCNUrl{SCNUrl{url: "https://foo/bar", refCount: 1}, SCNUrl{url: "https://foo2/bar", refCount: 1}},
				"on":    []SCNUrl{SCNUrl{url: "https://foo/bar", refCount: 1}},
				"ready": []SCNUrl{SCNUrl{url: "https://foo2/bar", refCount: 1}},
			},
		},
		json.RawMessage(`{"type":"about:blank","title":"Bad Request","detail":"Subscribe failed","status":400}
`),
	}, {
		"POST",
		"https://localhost/hsm/v2/Subscriptions/SCN",
		json.RawMessage(`{"Subscriber":"hmfd@sms03","States":["On","Off"],"Url":"https://foo3/bar"}`),
		sm.SCNSubscriptionArray{[]sm.SCNSubscription{
			sm.SCNSubscription{
				ID:         2,
				Subscriber: "hmfd@sms01",
				States:     []string{"On", "Off"},
				Url:        "https://foo/bar",
			},
			sm.SCNSubscription{
				ID:         3,
				Subscriber: "hmfd@sms02",
				States:     []string{"Off", "Ready"},
				Url:        "https://foo2/bar",
			},
		}},
		SCNSubMap{
			SCNMAP_STATE: map[string][]SCNUrl{
				"off":   []SCNUrl{SCNUrl{url: "https://foo/bar", refCount: 1}, SCNUrl{url: "https://foo2/bar", refCount: 1}},
				"on":    []SCNUrl{SCNUrl{url: "https://foo/bar", refCount: 1}},
				"ready": []SCNUrl{SCNUrl{url: "https://foo2/bar", refCount: 1}},
			},
		},
		0,
		hmsds.ErrHMSDSPtrClosed,
		sm.SCNPostSubscription{
			Subscriber: "hmfd@sms03",
			States:     []string{"On", "Off"},
			Url:        "https://foo3/bar",
		},
		sm.SCNSubscriptionArray{[]sm.SCNSubscription{
			sm.SCNSubscription{
				ID:         2,
				Subscriber: "hmfd@sms01",
				States:     []string{"On", "Off"},
				Url:        "https://foo/bar",
			},
			sm.SCNSubscription{
				ID:         3,
				Subscriber: "hmfd@sms02",
				States:     []string{"Off", "Ready"},
				Url:        "https://foo2/bar",
			},
		}},
		SCNSubMap{
			SCNMAP_STATE: map[string][]SCNUrl{
				"off":   []SCNUrl{SCNUrl{url: "https://foo/bar", refCount: 1}, SCNUrl{url: "https://foo2/bar", refCount: 1}},
				"on":    []SCNUrl{SCNUrl{url: "https://foo/bar", refCount: 1}},
				"ready": []SCNUrl{SCNUrl{url: "https://foo2/bar", refCount: 1}},
			},
		},
		json.RawMessage(`{"type":"about:blank","title":"Bad Request","detail":"Subscribe failed","status":400}
`),
	}}

	for i, test := range tests {
		s.scnSubs = test.subs
		s.scnSubMap = test.subMap
		results.InsertSCNSubscription.Input.sub = sm.SCNPostSubscription{}
		results.InsertSCNSubscription.Return.id = test.hmsdsRespId
		results.InsertSCNSubscription.Return.err = test.hmsdsRespErr
		req, err := http.NewRequest(test.reqType, test.reqURI, bytes.NewBuffer(test.reqBody))
		if err != nil {
			t.Fatalf("an error '%s' was not expected while creating request", err)
		}
		w := httptest.NewRecorder()

		router.ServeHTTP(w, req)

		match := true
		if test.expectedSub.Subscriber == results.InsertSCNSubscription.Input.sub.Subscriber &&
			test.expectedSub.Url == results.InsertSCNSubscription.Input.sub.Url {
			for i, state := range test.expectedSub.States {
				if state != results.InsertSCNSubscription.Input.sub.States[i] {
					match = false
				}
			}
		}

		if !match {
			t.Errorf("Test %v Failed: Expected sub '%v'; Received sub '%v'", i, test.expectedSub, results.InsertSCNSubscription.Input.sub)
		}

		if !compareSCNSubs(test.expectedSubs, s.scnSubs) {
			t.Errorf("Test %v Failed: Expected subs '%v'; Received subs '%v'", i, test.expectedSubs, s.scnSubs)
		}

		if !compareSCNSubMaps(test.expectedSubMap, s.scnSubMap) {
			t.Errorf("Test %v Failed: Expected subs '%v'; Received subs '%v'", i, test.expectedSubMap, s.scnSubMap)
		}

		if bytes.Compare(test.expectedResp, w.Body.Bytes()) != 0 {
			t.Errorf("Test %v Failed: Expected body is '%v'; Received '%v'", i, string(test.expectedResp), w.Body)
		}
	}
}

func TestDoDeleteSCNSubscriptionsAll(t *testing.T) {
	tests := []struct {
		reqType        string
		reqURI         string
		subs           sm.SCNSubscriptionArray
		subMap         SCNSubMap
		hmsdsNumDelete int64
		hmsdsErr       error
		expectedSubs   sm.SCNSubscriptionArray
		expectedSubMap SCNSubMap
		expectedResp   []byte
	}{{
		"DELETE",
		"https://localhost/hsm/v2/Subscriptions/SCN",
		sm.SCNSubscriptionArray{},
		SCNSubMap{},
		0,
		nil,
		sm.SCNSubscriptionArray{},
		SCNSubMap{},
		json.RawMessage(`{"code":0,"message":"0 Subscriptions deleted"}
`),
	}, {
		"DELETE",
		"https://localhost/hsm/v2/Subscriptions/SCN",
		sm.SCNSubscriptionArray{[]sm.SCNSubscription{
			sm.SCNSubscription{
				ID:         2,
				Subscriber: "hmfd@sms01",
				States:     []string{"On", "Off"},
				Url:        "https://foo/bar",
			},
		}},
		SCNSubMap{
			SCNMAP_STATE: map[string][]SCNUrl{
				"off": []SCNUrl{SCNUrl{url: "https://foo/bar", refCount: 1}},
				"on":  []SCNUrl{SCNUrl{url: "https://foo/bar", refCount: 1}},
			},
		},
		1,
		nil,
		sm.SCNSubscriptionArray{},
		SCNSubMap{},
		json.RawMessage(`{"code":0,"message":"1 Subscriptions deleted"}
`),
	}, {
		"DELETE",
		"https://localhost/hsm/v2/Subscriptions/SCN",
		sm.SCNSubscriptionArray{[]sm.SCNSubscription{
			sm.SCNSubscription{
				ID:         2,
				Subscriber: "hmfd@sms01",
				States:     []string{"On", "Off"},
				Url:        "https://foo/bar",
			},
			sm.SCNSubscription{
				ID:         3,
				Subscriber: "hmfd@sms02",
				States:     []string{"Off", "Ready"},
				Url:        "https://foo2/bar",
			},
		}},
		SCNSubMap{
			SCNMAP_STATE: map[string][]SCNUrl{
				"off":   []SCNUrl{SCNUrl{url: "https://foo/bar", refCount: 1}, SCNUrl{url: "https://foo2/bar", refCount: 1}},
				"on":    []SCNUrl{SCNUrl{url: "https://foo/bar", refCount: 1}},
				"ready": []SCNUrl{SCNUrl{url: "https://foo2/bar", refCount: 1}},
			},
		},
		2,
		nil,
		sm.SCNSubscriptionArray{},
		SCNSubMap{},
		json.RawMessage(`{"code":0,"message":"2 Subscriptions deleted"}
`),
	}, {
		"DELETE",
		"https://localhost/hsm/v2/Subscriptions/SCN",
		sm.SCNSubscriptionArray{[]sm.SCNSubscription{
			sm.SCNSubscription{
				ID:         2,
				Subscriber: "hmfd@sms01",
				States:     []string{"On", "Off"},
				Url:        "https://foo/bar",
			},
			sm.SCNSubscription{
				ID:         3,
				Subscriber: "hmfd@sms02",
				States:     []string{"Off", "Ready"},
				Url:        "https://foo2/bar",
			},
		}},
		SCNSubMap{
			SCNMAP_STATE: map[string][]SCNUrl{
				"off":   []SCNUrl{SCNUrl{url: "https://foo/bar", refCount: 1}, SCNUrl{url: "https://foo2/bar", refCount: 1}},
				"on":    []SCNUrl{SCNUrl{url: "https://foo/bar", refCount: 1}},
				"ready": []SCNUrl{SCNUrl{url: "https://foo2/bar", refCount: 1}},
			},
		},
		0,
		hmsds.ErrHMSDSPtrClosed,
		sm.SCNSubscriptionArray{[]sm.SCNSubscription{
			sm.SCNSubscription{
				ID:         2,
				Subscriber: "hmfd@sms01",
				States:     []string{"On", "Off"},
				Url:        "https://foo/bar",
			},
			sm.SCNSubscription{
				ID:         3,
				Subscriber: "hmfd@sms02",
				States:     []string{"Off", "Ready"},
				Url:        "https://foo2/bar",
			},
		}},
		SCNSubMap{
			SCNMAP_STATE: map[string][]SCNUrl{
				"off":   []SCNUrl{SCNUrl{url: "https://foo/bar", refCount: 1}, SCNUrl{url: "https://foo2/bar", refCount: 1}},
				"on":    []SCNUrl{SCNUrl{url: "https://foo/bar", refCount: 1}},
				"ready": []SCNUrl{SCNUrl{url: "https://foo2/bar", refCount: 1}},
			},
		},
		json.RawMessage(`{"type":"about:blank","title":"Bad Request","detail":"Unsubscribe failed","status":400}
`),
	}}

	for i, test := range tests {
		s.scnSubs = test.subs
		s.scnSubMap = test.subMap
		results.DeleteSCNSubscriptionsAll.Return.numDelete = test.hmsdsNumDelete
		results.DeleteSCNSubscriptionsAll.Return.err = test.hmsdsErr
		req, err := http.NewRequest(test.reqType, test.reqURI, nil)
		if err != nil {
			t.Fatalf("an error '%s' was not expected while creating request", err)
		}
		w := httptest.NewRecorder()

		router.ServeHTTP(w, req)

		if !compareSCNSubs(test.expectedSubs, s.scnSubs) {
			t.Errorf("Test %v Failed: Expected subs '%v'; Received subs '%v'", i, test.expectedSubs, s.scnSubs)
		}

		if !compareSCNSubMaps(test.expectedSubMap, s.scnSubMap) {
			t.Errorf("Test %v Failed: Expected subs '%v'; Received subs '%v'", i, test.expectedSubMap, s.scnSubMap)
		}

		if bytes.Compare(test.expectedResp, w.Body.Bytes()) != 0 {
			t.Errorf("Test %v Failed: Expected body is '%v'; Received '%v'", i, string(test.expectedResp), w.Body)
		}
	}
}

func TestGetSCNSubscription(t *testing.T) {
	tests := []struct {
		reqType      string
		reqURI       string
		hmsdsSub     *sm.SCNSubscription
		hmsdsErr     error
		expectedId   int64
		expectedResp []byte
	}{{
		"GET",
		"https://localhost/hsm/v2/Subscriptions/SCN/2",
		&sm.SCNSubscription{
			ID:         2,
			Subscriber: "hmfd@sms01",
			States:     []string{"On", "Off"},
			Url:        "https://foo/bar",
		},
		nil,
		2,
		json.RawMessage(`{"ID":2,"Subscriber":"hmfd@sms01","States":["On","Off"],"Url":"https://foo/bar"}
`),
	}, {
		"GET",
		"https://localhost/hsm/v2/Subscriptions/SCN/2",
		nil,
		hmsds.ErrHMSDSPtrClosed,
		2,
		json.RawMessage(`{"type":"about:blank","title":"Internal Server Error","detail":"failed to query DB.","status":500}
`),
	}, {
		"GET",
		"https://localhost/hsm/v2/Subscriptions/SCN/2",
		nil,
		nil,
		2,
		json.RawMessage(`{"type":"about:blank","title":"Not Found","detail":"Subscription not found","status":404}
`),
	}}

	for i, test := range tests {
		results.GetSCNSubscription.Return.sub = test.hmsdsSub
		results.GetSCNSubscription.Return.err = test.hmsdsErr
		req, err := http.NewRequest(test.reqType, test.reqURI, nil)
		if err != nil {
			t.Fatalf("an error '%s' was not expected while creating request", err)
		}
		w := httptest.NewRecorder()

		router.ServeHTTP(w, req)

		if results.GetSCNSubscription.Input.id != test.expectedId {
			t.Errorf("Test %v Failed: Expected id is '%v'; Received '%v'", i, test.expectedId, results.GetSCNSubscription.Input.id)
		}
		if bytes.Compare(test.expectedResp, w.Body.Bytes()) != 0 {
			t.Errorf("Test %v Failed: Expected body is '%v'; Received '%v'", i, string(test.expectedResp), w.Body)
		}
	}
}

func TestDoPutSCNSubscription(t *testing.T) {
	tests := []struct {
		reqType            string
		reqURI             string
		reqBody            []byte
		subs               sm.SCNSubscriptionArray
		subMap             SCNSubMap
		hmsdsRespDidUpdate bool
		hmsdsRespErr       error
		expectedId         int64
		expectedSub        sm.SCNPostSubscription
		expectedSubs       sm.SCNSubscriptionArray
		expectedSubMap     SCNSubMap
		expectedResp       []byte
	}{{
		"PUT",
		"https://localhost/hsm/v2/Subscriptions/SCN/2",
		json.RawMessage(`{"Subscriber":"hmfd@sms01","States":["On","Off"],"Url":"https://foo/bar"}`),
		sm.SCNSubscriptionArray{},
		SCNSubMap{},
		false,
		nil,
		2,
		sm.SCNPostSubscription{
			Subscriber: "hmfd@sms01",
			States:     []string{"On", "Off"},
			Url:        "https://foo/bar",
		},
		sm.SCNSubscriptionArray{},
		SCNSubMap{},
		json.RawMessage(`{"type":"about:blank","title":"Not Found","detail":"Subscription not found","status":404}
`),
	}, {
		"PUT",
		"https://localhost/hsm/v2/Subscriptions/SCN/2",
		json.RawMessage(`{"Subscriber":"hmfd@sms01","States":["Off","Ready"],"Url":"https://foo/bar"}`),
		sm.SCNSubscriptionArray{[]sm.SCNSubscription{
			sm.SCNSubscription{
				ID:         2,
				Subscriber: "hmfd@sms01",
				States:     []string{"On", "Off"},
				Url:        "https://foo/bar",
			},
		}},
		SCNSubMap{
			SCNMAP_STATE: map[string][]SCNUrl{
				"off": []SCNUrl{SCNUrl{url: "https://foo/bar", refCount: 1}},
				"on":  []SCNUrl{SCNUrl{url: "https://foo/bar", refCount: 1}},
			},
		},
		true,
		nil,
		2,
		sm.SCNPostSubscription{
			Subscriber: "hmfd@sms01",
			States:     []string{"Off", "Ready"},
			Url:        "https://foo/bar",
		},
		sm.SCNSubscriptionArray{[]sm.SCNSubscription{
			sm.SCNSubscription{
				ID:         2,
				Subscriber: "hmfd@sms01",
				States:     []string{"Off", "Ready"},
				Url:        "https://foo/bar",
			},
		}},
		SCNSubMap{
			SCNMAP_STATE: map[string][]SCNUrl{
				"off":   []SCNUrl{SCNUrl{url: "https://foo/bar", refCount: 1}},
				"ready": []SCNUrl{SCNUrl{url: "https://foo/bar", refCount: 1}},
			},
		},
		nil,
	}, {
		"PUT",
		"https://localhost/hsm/v2/Subscriptions/SCN/2",
		json.RawMessage(`{"Subscriber":"hmfd@sms01","States":["On","foo"],"Url":"https://foo/bar"}`),
		sm.SCNSubscriptionArray{[]sm.SCNSubscription{
			sm.SCNSubscription{
				ID:         2,
				Subscriber: "hmfd@sms01",
				States:     []string{"On", "Off"},
				Url:        "https://foo/bar",
			},
			sm.SCNSubscription{
				ID:         3,
				Subscriber: "hmfd@sms02",
				States:     []string{"Off", "Ready"},
				Url:        "https://foo2/bar",
			},
		}},
		SCNSubMap{
			SCNMAP_STATE: map[string][]SCNUrl{
				"off":   []SCNUrl{SCNUrl{url: "https://foo/bar", refCount: 1}, SCNUrl{url: "https://foo2/bar", refCount: 1}},
				"on":    []SCNUrl{SCNUrl{url: "https://foo/bar", refCount: 1}},
				"ready": []SCNUrl{SCNUrl{url: "https://foo2/bar", refCount: 1}},
			},
		},
		false,
		nil,
		0,
		sm.SCNPostSubscription{},
		sm.SCNSubscriptionArray{[]sm.SCNSubscription{
			sm.SCNSubscription{
				ID:         2,
				Subscriber: "hmfd@sms01",
				States:     []string{"On", "Off"},
				Url:        "https://foo/bar",
			},
			sm.SCNSubscription{
				ID:         3,
				Subscriber: "hmfd@sms02",
				States:     []string{"Off", "Ready"},
				Url:        "https://foo2/bar",
			},
		}},
		SCNSubMap{
			SCNMAP_STATE: map[string][]SCNUrl{
				"off":   []SCNUrl{SCNUrl{url: "https://foo/bar", refCount: 1}, SCNUrl{url: "https://foo2/bar", refCount: 1}},
				"on":    []SCNUrl{SCNUrl{url: "https://foo/bar", refCount: 1}},
				"ready": []SCNUrl{SCNUrl{url: "https://foo2/bar", refCount: 1}},
			},
		},
		json.RawMessage(`{"type":"about:blank","title":"Bad Request","detail":"Invalid state 'foo'","status":400}
`),
	}, {
		"PUT",
		"https://localhost/hsm/v2/Subscriptions/SCN/2",
		json.RawMessage(`{"Subscriber":"hmfd@sms02","States":["On","Ready"],"Url":"https://foo2/bar"}`),
		sm.SCNSubscriptionArray{[]sm.SCNSubscription{
			sm.SCNSubscription{
				ID:         2,
				Subscriber: "hmfd@sms01",
				States:     []string{"On", "Off"},
				Url:        "https://foo/bar",
			},
			sm.SCNSubscription{
				ID:         3,
				Subscriber: "hmfd@sms02",
				States:     []string{"Off", "Ready"},
				Url:        "https://foo2/bar",
			},
		}},
		SCNSubMap{
			SCNMAP_STATE: map[string][]SCNUrl{
				"off":   []SCNUrl{SCNUrl{url: "https://foo/bar", refCount: 1}, SCNUrl{url: "https://foo2/bar", refCount: 1}},
				"on":    []SCNUrl{SCNUrl{url: "https://foo/bar", refCount: 1}},
				"ready": []SCNUrl{SCNUrl{url: "https://foo2/bar", refCount: 1}},
			},
		},
		false,
		hmsds.ErrHMSDSPtrClosed,
		2,
		sm.SCNPostSubscription{
			Subscriber: "hmfd@sms02",
			States:     []string{"On", "Ready"},
			Url:        "https://foo2/bar",
		},
		sm.SCNSubscriptionArray{[]sm.SCNSubscription{
			sm.SCNSubscription{
				ID:         2,
				Subscriber: "hmfd@sms01",
				States:     []string{"On", "Off"},
				Url:        "https://foo/bar",
			},
			sm.SCNSubscription{
				ID:         3,
				Subscriber: "hmfd@sms02",
				States:     []string{"Off", "Ready"},
				Url:        "https://foo2/bar",
			},
		}},
		SCNSubMap{
			SCNMAP_STATE: map[string][]SCNUrl{
				"off":   []SCNUrl{SCNUrl{url: "https://foo/bar", refCount: 1}, SCNUrl{url: "https://foo2/bar", refCount: 1}},
				"on":    []SCNUrl{SCNUrl{url: "https://foo/bar", refCount: 1}},
				"ready": []SCNUrl{SCNUrl{url: "https://foo2/bar", refCount: 1}},
			},
		},
		json.RawMessage(`{"type":"about:blank","title":"Bad Request","detail":"Subscription update failed","status":400}
`),
	}}

	for i, test := range tests {
		s.scnSubs = test.subs
		s.scnSubMap = test.subMap
		results.UpdateSCNSubscription.Input.id = 0
		results.UpdateSCNSubscription.Input.sub = sm.SCNPostSubscription{}
		results.UpdateSCNSubscription.Return.didUpdate = test.hmsdsRespDidUpdate
		results.UpdateSCNSubscription.Return.err = test.hmsdsRespErr
		req, err := http.NewRequest(test.reqType, test.reqURI, bytes.NewBuffer(test.reqBody))
		if err != nil {
			t.Fatalf("an error '%s' was not expected while creating request", err)
		}
		w := httptest.NewRecorder()

		router.ServeHTTP(w, req)

		match := true
		if test.expectedSub.Subscriber == results.UpdateSCNSubscription.Input.sub.Subscriber &&
			test.expectedSub.Url == results.UpdateSCNSubscription.Input.sub.Url {
			for i, state := range test.expectedSub.States {
				if state != results.UpdateSCNSubscription.Input.sub.States[i] {
					match = false
				}
			}
		}

		if !match {
			t.Errorf("Test %v Failed: Expected sub '%v'; Received sub '%v'", i, test.expectedSub, results.UpdateSCNSubscription.Input.sub)
		}

		if results.UpdateSCNSubscription.Input.id != test.expectedId {
			t.Errorf("Test %v Failed: Expected id '%v'; Received id '%v'", i, test.expectedId, results.UpdateSCNSubscription.Input.id)
		}

		if !compareSCNSubs(test.expectedSubs, s.scnSubs) {
			t.Errorf("Test %v Failed: Expected subs '%v'; Received subs '%v'", i, test.expectedSubs, s.scnSubs)
		}

		if !compareSCNSubMaps(test.expectedSubMap, s.scnSubMap) {
			t.Errorf("Test %v Failed: Expected subs '%v'; Received subs '%v'", i, test.expectedSubMap, s.scnSubMap)
		}

		if bytes.Compare(test.expectedResp, w.Body.Bytes()) != 0 {
			t.Errorf("Test %v Failed: Expected body is '%v'; Received '%v'", i, string(test.expectedResp), w.Body)
		}
	}
}

func TestDoPatchSCNSubscription(t *testing.T) {
	tests := []struct {
		reqType           string
		reqURI            string
		reqBody           []byte
		subs              sm.SCNSubscriptionArray
		subMap            SCNSubMap
		hmsdsRespDidPatch bool
		hmsdsRespErr      error
		expectedId        int64
		expectedOp        string
		expectedPatch     sm.SCNPatchSubscription
		expectedSubs      sm.SCNSubscriptionArray
		expectedSubMap    SCNSubMap
		expectedResp      []byte
	}{{
		"PATCH",
		"https://localhost/hsm/v2/Subscriptions/SCN/2",
		json.RawMessage(`{"Op":"add","States":["On","Off"]}`),
		sm.SCNSubscriptionArray{},
		SCNSubMap{},
		false,
		nil,
		2,
		"add",
		sm.SCNPatchSubscription{
			Op:     "add",
			States: []string{"On", "Off"},
		},
		sm.SCNSubscriptionArray{},
		SCNSubMap{},
		json.RawMessage(`{"type":"about:blank","title":"Not Found","detail":"Subscription not found","status":404}
`),
	}, {
		"PATCH",
		"https://localhost/hsm/v2/Subscriptions/SCN/2",
		json.RawMessage(`{"Op":"add","States":["Off","Ready"]}`),
		sm.SCNSubscriptionArray{[]sm.SCNSubscription{
			sm.SCNSubscription{
				ID:         2,
				Subscriber: "hmfd@sms01",
				States:     []string{"On", "Off"},
				Url:        "https://foo/bar",
			},
		}},
		SCNSubMap{
			SCNMAP_STATE: map[string][]SCNUrl{
				"off": []SCNUrl{SCNUrl{url: "https://foo/bar", refCount: 1}},
				"on":  []SCNUrl{SCNUrl{url: "https://foo/bar", refCount: 1}},
			},
		},
		true,
		nil,
		2,
		"add",
		sm.SCNPatchSubscription{
			Op:     "add",
			States: []string{"Off", "Ready"},
		},
		sm.SCNSubscriptionArray{[]sm.SCNSubscription{
			sm.SCNSubscription{
				ID:         2,
				Subscriber: "hmfd@sms01",
				States:     []string{"On", "Off", "Ready"},
				Url:        "https://foo/bar",
			},
		}},
		SCNSubMap{
			SCNMAP_STATE: map[string][]SCNUrl{
				"on":    []SCNUrl{SCNUrl{url: "https://foo/bar", refCount: 1}},
				"off":   []SCNUrl{SCNUrl{url: "https://foo/bar", refCount: 1}},
				"ready": []SCNUrl{SCNUrl{url: "https://foo/bar", refCount: 1}},
			},
		},
		nil,
	}, {
		"PATCH",
		"https://localhost/hsm/v2/Subscriptions/SCN/2",
		json.RawMessage(`{"Op":"add","States":["On","foo"]}`),
		sm.SCNSubscriptionArray{[]sm.SCNSubscription{
			sm.SCNSubscription{
				ID:         2,
				Subscriber: "hmfd@sms01",
				States:     []string{"On", "Off"},
				Url:        "https://foo/bar",
			},
			sm.SCNSubscription{
				ID:         3,
				Subscriber: "hmfd@sms02",
				States:     []string{"Off", "Ready"},
				Url:        "https://foo2/bar",
			},
		}},
		SCNSubMap{
			SCNMAP_STATE: map[string][]SCNUrl{
				"off":   []SCNUrl{SCNUrl{url: "https://foo/bar", refCount: 1}, SCNUrl{url: "https://foo2/bar", refCount: 1}},
				"on":    []SCNUrl{SCNUrl{url: "https://foo/bar", refCount: 1}},
				"ready": []SCNUrl{SCNUrl{url: "https://foo2/bar", refCount: 1}},
			},
		},
		false,
		nil,
		0,
		"",
		sm.SCNPatchSubscription{},
		sm.SCNSubscriptionArray{[]sm.SCNSubscription{
			sm.SCNSubscription{
				ID:         2,
				Subscriber: "hmfd@sms01",
				States:     []string{"On", "Off"},
				Url:        "https://foo/bar",
			},
			sm.SCNSubscription{
				ID:         3,
				Subscriber: "hmfd@sms02",
				States:     []string{"Off", "Ready"},
				Url:        "https://foo2/bar",
			},
		}},
		SCNSubMap{
			SCNMAP_STATE: map[string][]SCNUrl{
				"off":   []SCNUrl{SCNUrl{url: "https://foo/bar", refCount: 1}, SCNUrl{url: "https://foo2/bar", refCount: 1}},
				"on":    []SCNUrl{SCNUrl{url: "https://foo/bar", refCount: 1}},
				"ready": []SCNUrl{SCNUrl{url: "https://foo2/bar", refCount: 1}},
			},
		},
		json.RawMessage(`{"type":"about:blank","title":"Bad Request","detail":"Invalid state 'foo'","status":400}
`),
	}, {
		"PATCH",
		"https://localhost/hsm/v2/Subscriptions/SCN/2",
		json.RawMessage(`{"Op":"add","States":["On","Ready"]}`),
		sm.SCNSubscriptionArray{[]sm.SCNSubscription{
			sm.SCNSubscription{
				ID:         2,
				Subscriber: "hmfd@sms01",
				States:     []string{"On", "Off"},
				Url:        "https://foo/bar",
			},
			sm.SCNSubscription{
				ID:         3,
				Subscriber: "hmfd@sms02",
				States:     []string{"Off", "Ready"},
				Url:        "https://foo2/bar",
			},
		}},
		SCNSubMap{
			SCNMAP_STATE: map[string][]SCNUrl{
				"off":   []SCNUrl{SCNUrl{url: "https://foo/bar", refCount: 1}, SCNUrl{url: "https://foo2/bar", refCount: 1}},
				"on":    []SCNUrl{SCNUrl{url: "https://foo/bar", refCount: 1}},
				"ready": []SCNUrl{SCNUrl{url: "https://foo2/bar", refCount: 1}},
			},
		},
		false,
		hmsds.ErrHMSDSPtrClosed,
		2,
		"add",
		sm.SCNPatchSubscription{
			Op:     "add",
			States: []string{"On", "Ready"},
		},
		sm.SCNSubscriptionArray{[]sm.SCNSubscription{
			sm.SCNSubscription{
				ID:         2,
				Subscriber: "hmfd@sms01",
				States:     []string{"On", "Off"},
				Url:        "https://foo/bar",
			},
			sm.SCNSubscription{
				ID:         3,
				Subscriber: "hmfd@sms02",
				States:     []string{"Off", "Ready"},
				Url:        "https://foo2/bar",
			},
		}},
		SCNSubMap{
			SCNMAP_STATE: map[string][]SCNUrl{
				"off":   []SCNUrl{SCNUrl{url: "https://foo/bar", refCount: 1}, SCNUrl{url: "https://foo2/bar", refCount: 1}},
				"on":    []SCNUrl{SCNUrl{url: "https://foo/bar", refCount: 1}},
				"ready": []SCNUrl{SCNUrl{url: "https://foo2/bar", refCount: 1}},
			},
		},
		json.RawMessage(`{"type":"about:blank","title":"Bad Request","detail":"Subscription patch failed","status":400}
`),
	}}

	for i, test := range tests {
		s.scnSubs = test.subs
		s.scnSubMap = test.subMap
		results.PatchSCNSubscription.Input.id = 0
		results.PatchSCNSubscription.Input.op = ""
		results.PatchSCNSubscription.Input.patch = sm.SCNPatchSubscription{}
		results.PatchSCNSubscription.Return.didPatch = test.hmsdsRespDidPatch
		results.PatchSCNSubscription.Return.err = test.hmsdsRespErr
		req, err := http.NewRequest(test.reqType, test.reqURI, bytes.NewBuffer(test.reqBody))
		if err != nil {
			t.Fatalf("an error '%s' was not expected while creating request", err)
		}
		w := httptest.NewRecorder()

		router.ServeHTTP(w, req)

		match := true
		if test.expectedPatch.Op == results.PatchSCNSubscription.Input.patch.Op {
			for i, state := range test.expectedPatch.States {
				if state != results.PatchSCNSubscription.Input.patch.States[i] {
					match = false
				}
			}
		}

		if !match {
			t.Errorf("Test %v Failed: Expected patch '%v'; Received patch '%v'", i, test.expectedPatch, results.PatchSCNSubscription.Input.patch)
		}

		if results.PatchSCNSubscription.Input.id != test.expectedId {
			t.Errorf("Test %v Failed: Expected id '%v'; Received id '%v'", i, test.expectedId, results.PatchSCNSubscription.Input.id)
		}

		if results.PatchSCNSubscription.Input.op != test.expectedOp {
			t.Errorf("Test %v Failed: Expected op '%v'; Received op '%v'", i, test.expectedOp, results.PatchSCNSubscription.Input.op)
		}

		if !compareSCNSubs(test.expectedSubs, s.scnSubs) {
			t.Errorf("Test %v Failed: Expected subs '%v'; Received subs '%v'", i, test.expectedSubs, s.scnSubs)
		}

		if !compareSCNSubMaps(test.expectedSubMap, s.scnSubMap) {
			t.Errorf("Test %v Failed: Expected subs '%v'; Received subs '%v'", i, test.expectedSubMap, s.scnSubMap)
		}

		if bytes.Compare(test.expectedResp, w.Body.Bytes()) != 0 {
			t.Errorf("Test %v Failed: Expected body is '%v'; Received '%v'", i, string(test.expectedResp), w.Body)
		}
	}
}

func TestDoDeleteSCNSubscription(t *testing.T) {
	tests := []struct {
		reqType        string
		reqURI         string
		subs           sm.SCNSubscriptionArray
		subMap         SCNSubMap
		hmsdsDidDelete bool
		hmsdsErr       error
		expectedId     int64
		expectedSubs   sm.SCNSubscriptionArray
		expectedSubMap SCNSubMap
		expectedResp   []byte
	}{{
		"DELETE",
		"https://localhost/hsm/v2/Subscriptions/SCN/2",
		sm.SCNSubscriptionArray{},
		SCNSubMap{},
		false,
		nil,
		2,
		sm.SCNSubscriptionArray{},
		SCNSubMap{},
		json.RawMessage(`{"type":"about:blank","title":"Not Found","detail":"Subscription not found","status":404}
`),
	}, {
		"DELETE",
		"https://localhost/hsm/v2/Subscriptions/SCN/2",
		sm.SCNSubscriptionArray{[]sm.SCNSubscription{
			sm.SCNSubscription{
				ID:         2,
				Subscriber: "hmfd@sms01",
				States:     []string{"On", "Off"},
				Url:        "https://foo/bar",
			},
		}},
		SCNSubMap{
			SCNMAP_STATE: map[string][]SCNUrl{
				"off": []SCNUrl{SCNUrl{url: "https://foo/bar", refCount: 1}},
				"on":  []SCNUrl{SCNUrl{url: "https://foo/bar", refCount: 1}},
			},
		},
		true,
		nil,
		2,
		sm.SCNSubscriptionArray{[]sm.SCNSubscription{}},
		SCNSubMap{
			SCNMAP_STATE: map[string][]SCNUrl{
				"off": []SCNUrl{},
				"on":  []SCNUrl{},
			},
		},
		json.RawMessage(`{"code":0,"message":"Subscription deleted"}
`),
	}, {
		"DELETE",
		"https://localhost/hsm/v2/Subscriptions/SCN/2",
		sm.SCNSubscriptionArray{[]sm.SCNSubscription{
			sm.SCNSubscription{
				ID:         2,
				Subscriber: "hmfd@sms01",
				States:     []string{"On", "Off"},
				Url:        "https://foo/bar",
			},
			sm.SCNSubscription{
				ID:         3,
				Subscriber: "hmfd@sms02",
				States:     []string{"Off", "Ready"},
				Url:        "https://foo2/bar",
			},
		}},
		SCNSubMap{
			SCNMAP_STATE: map[string][]SCNUrl{
				"off":   []SCNUrl{SCNUrl{url: "https://foo/bar", refCount: 1}, SCNUrl{url: "https://foo2/bar", refCount: 1}},
				"on":    []SCNUrl{SCNUrl{url: "https://foo/bar", refCount: 1}},
				"ready": []SCNUrl{SCNUrl{url: "https://foo2/bar", refCount: 1}},
			},
		},
		true,
		nil,
		2,
		sm.SCNSubscriptionArray{[]sm.SCNSubscription{
			sm.SCNSubscription{
				ID:         3,
				Subscriber: "hmfd@sms02",
				States:     []string{"Off", "Ready"},
				Url:        "https://foo2/bar",
			},
		}},
		SCNSubMap{
			SCNMAP_STATE: map[string][]SCNUrl{
				"off":   []SCNUrl{SCNUrl{url: "https://foo2/bar", refCount: 1}},
				"on":    []SCNUrl{},
				"ready": []SCNUrl{SCNUrl{url: "https://foo2/bar", refCount: 1}},
			},
		},
		json.RawMessage(`{"code":0,"message":"Subscription deleted"}
`),
	}, {
		"DELETE",
		"https://localhost/hsm/v2/Subscriptions/SCN/2",
		sm.SCNSubscriptionArray{[]sm.SCNSubscription{
			sm.SCNSubscription{
				ID:         2,
				Subscriber: "hmfd@sms01",
				States:     []string{"On", "Off"},
				Url:        "https://foo/bar",
			},
			sm.SCNSubscription{
				ID:         3,
				Subscriber: "hmfd@sms02",
				States:     []string{"Off", "Ready"},
				Url:        "https://foo2/bar",
			},
		}},
		SCNSubMap{
			SCNMAP_STATE: map[string][]SCNUrl{
				"off":   []SCNUrl{SCNUrl{url: "https://foo/bar", refCount: 1}, SCNUrl{url: "https://foo2/bar", refCount: 1}},
				"on":    []SCNUrl{SCNUrl{url: "https://foo/bar", refCount: 1}},
				"ready": []SCNUrl{SCNUrl{url: "https://foo2/bar", refCount: 1}},
			},
		},
		false,
		hmsds.ErrHMSDSPtrClosed,
		2,
		sm.SCNSubscriptionArray{[]sm.SCNSubscription{
			sm.SCNSubscription{
				ID:         2,
				Subscriber: "hmfd@sms01",
				States:     []string{"On", "Off"},
				Url:        "https://foo/bar",
			},
			sm.SCNSubscription{
				ID:         3,
				Subscriber: "hmfd@sms02",
				States:     []string{"Off", "Ready"},
				Url:        "https://foo2/bar",
			},
		}},
		SCNSubMap{
			SCNMAP_STATE: map[string][]SCNUrl{
				"off":   []SCNUrl{SCNUrl{url: "https://foo/bar", refCount: 1}, SCNUrl{url: "https://foo2/bar", refCount: 1}},
				"on":    []SCNUrl{SCNUrl{url: "https://foo/bar", refCount: 1}},
				"ready": []SCNUrl{SCNUrl{url: "https://foo2/bar", refCount: 1}},
			},
		},
		json.RawMessage(`{"type":"about:blank","title":"Bad Request","detail":"Unsubscribe failed","status":400}
`),
	}}

	for i, test := range tests {
		s.scnSubs = test.subs
		s.scnSubMap = test.subMap
		results.DeleteSCNSubscription.Input.id = 0
		results.DeleteSCNSubscription.Return.didDelete = test.hmsdsDidDelete
		results.DeleteSCNSubscription.Return.err = test.hmsdsErr
		req, err := http.NewRequest(test.reqType, test.reqURI, nil)
		if err != nil {
			t.Fatalf("an error '%s' was not expected while creating request", err)
		}
		w := httptest.NewRecorder()

		router.ServeHTTP(w, req)

		if results.DeleteSCNSubscription.Input.id != test.expectedId {
			t.Errorf("Test %v Failed: Expected id '%v'; Received id '%v'", i, test.expectedId, results.DeleteSCNSubscription.Input.id)
		}

		if !compareSCNSubs(test.expectedSubs, s.scnSubs) {
			t.Errorf("Test %v Failed: Expected subs '%v'; Received subs '%v'", i, test.expectedSubs, s.scnSubs)
		}

		if !compareSCNSubMaps(test.expectedSubMap, s.scnSubMap) {
			t.Errorf("Test %v Failed: Expected subs '%v'; Received subs '%v'", i, test.expectedSubMap, s.scnSubMap)
		}

		if bytes.Compare(test.expectedResp, w.Body.Bytes()) != 0 {
			t.Errorf("Test %v Failed: Expected body is '%v'; Received '%v'", i, string(test.expectedResp), w.Body)
		}
	}
}

//////////////////////////////////////////////////////////////////////////////
// HW Inventory
//////////////////////////////////////////////////////////////////////////////

func TestDoHWInvByLocationGet(t *testing.T) {
	xname := stest.NodeHWInvByLoc1.ID
	payload1, _ := json.Marshal(&stest.NodeHWInvByLoc1)

	tests := []struct {
		reqType      string
		reqURI       string
		hmsdsRespID  *sm.HWInvByLoc
		hmsdsRespErr error
		expectedID   string
		expectedResp []byte
	}{{
		"GET",
		"https://localhost/hsm/v2/Inventory/Hardware/" + xname,
		&stest.NodeHWInvByLoc1,
		nil,
		xname,
		payload1,
	}, {
		"GET",
		"https://localhost/hsm/v2/Inventory/Hardware/" + xname,
		nil,
		nil,
		xname,
		json.RawMessage(`{"type":"about:blank","title":"Not Found","detail":"no such xname.","status":404}
`),
	}, {
		"GET",
		"https://localhost/hsm/v2/Inventory/Hardware/x0c0s27",
		nil,
		errors.New("unexpected error"), // non-HMS error
		"x0c0s27",
		json.RawMessage(`{"type":"about:blank","title":"Internal Server Error","status":500}
`),
	}, {
		"GET",
		"https://localhost/hsm/v2/Inventory/Hardware/x0c0s27",
		nil,
		hmsds.ErrHMSDSArgMissing, // HMSError
		"x0c0s27",
		jsonErrHMSDSArgMissing,
	}}

	for i, test := range tests {
		results.GetHWInvByLocID.Return.entry = test.hmsdsRespID
		results.GetHWInvByLocID.Return.err = test.hmsdsRespErr

		req, err := http.NewRequest(test.reqType, test.reqURI, nil)
		if err != nil {
			t.Fatalf("an error '%s' was not expected while creating request", err)
		}
		w := httptest.NewRecorder()

		router.ServeHTTP(w, req)
		if test.hmsdsRespErr == nil && test.hmsdsRespID != nil && w.Code != http.StatusOK {
			t.Errorf("Response code was %v; want 200", w.Code)
		} else if (test.hmsdsRespErr != nil || test.hmsdsRespID == nil) && w.Code == http.StatusOK {
			t.Errorf("Response code was %v; expected an error", w.Code)
		}

		if test.expectedID != results.GetHWInvByLocID.Input.id {
			t.Errorf("Test %v Failed: Expected comp '%v'; Received comp '%v'",
				i, test.expectedID, results.GetHWInvByLocID.Input.id)
		}

		if strings.TrimSpace(string(test.expectedResp)) !=
			strings.TrimSpace(string(w.Body.Bytes())) {

			t.Errorf("Test %v Failed: Expected body is '%v'; Received '%v'",
				i, string(test.expectedResp), w.Body)
		}
	}
}

func TestDoHWInvByFRUGet(t *testing.T) {
	fruid := stest.NodeHWInvByFRU1.FRUID
	payload1, _ := json.Marshal(&stest.NodeHWInvByFRU1)

	tests := []struct {
		reqType      string
		reqURI       string
		hmsdsRespID  *sm.HWInvByFRU
		hmsdsRespErr error
		expectedID   string
		expectedResp []byte
	}{{
		"GET",
		"https://localhost/hsm/v2/Inventory/HardwareByFRU/" + fruid,
		&stest.NodeHWInvByFRU1,
		nil,
		fruid,
		payload1,
	}, {
		"GET",
		"https://localhost/hsm/v2/Inventory/HardwareByFRU/" + fruid,
		nil,
		hmsds.ErrHMSDSArgMissing, //HMS error
		fruid,
		jsonErrHMSDSArgMissing,
	}, {
		"GET",
		"https://localhost/hsm/v2/Inventory/HardwareByFRU/" + fruid,
		nil,
		errors.New("unexpected error"), // non-HMSError
		fruid,
		json.RawMessage(`{"type":"about:blank","title":"Internal Server Error","status":500}
`),
	}}

	for i, test := range tests {
		results.GetHWInvByFRUID.Return.entry = test.hmsdsRespID
		results.GetHWInvByFRUID.Return.err = test.hmsdsRespErr

		req, err := http.NewRequest(test.reqType, test.reqURI, nil)
		if err != nil {
			t.Fatalf("an error '%s' was not expected while creating request", err)
		}
		w := httptest.NewRecorder()

		router.ServeHTTP(w, req)
		if test.hmsdsRespErr == nil && test.hmsdsRespID != nil && w.Code != http.StatusOK {
			t.Errorf("Response code was %v; want 200", w.Code)
		} else if (test.hmsdsRespErr != nil || test.hmsdsRespID == nil) && w.Code == http.StatusOK {
			t.Errorf("Response code was %v; expected an error", w.Code)
		}

		if test.expectedID != results.GetHWInvByFRUID.Input.fruid {
			t.Errorf("Test %v Failed: Expected comp '%v'; Received comp '%v'",
				i, test.expectedID, results.GetHWInvByFRUID.Input.fruid)
		}

		if strings.TrimSpace(string(test.expectedResp)) !=
			strings.TrimSpace(string(w.Body.Bytes())) {

			t.Errorf("Test %v Failed: Expected body is '%v'; Received '%v'",
				i, string(test.expectedResp), w.Body)
		}
	}
}

func TestDoHWInvByLocationGetAll(t *testing.T) {
	payload1, _ := json.Marshal(stest.HWInvByLocArray1)

	tests := []struct {
		reqType        string
		reqURI         string
		hmsdsRespIDs   []*sm.HWInvByLoc
		hmsdsRespErr   error
		expectedFilter *hmsds.HWInvLocFilter
		expectedResp   []byte
	}{{
		reqType:        "GET",
		reqURI:         "https://localhost/hsm/v2/Inventory/Hardware",
		hmsdsRespIDs:   stest.HWInvByLocArray1,
		hmsdsRespErr:   nil,
		expectedFilter: &hmsds.HWInvLocFilter{},
		expectedResp:   payload1,
	}, {
		reqType:        "GET",
		reqURI:         "https://localhost/hsm/v2/Inventory/Hardware",
		hmsdsRespIDs:   nil,
		hmsdsRespErr:   hmsds.ErrHMSDSArgMissing, // actual error here doesn't really matter- any error.
		expectedFilter: &hmsds.HWInvLocFilter{},
		expectedResp:   json.RawMessage(`{"type":"about:blank","title":"Internal Server Error","detail":"failed to query DB.","status":500}` + "\n"),
	}}

	for i, test := range tests {
		results.GetHWInvByLocFilter.Input.f = nil
		results.GetHWInvByLocFilter.Return.hwlocs = test.hmsdsRespIDs
		results.GetHWInvByLocFilter.Return.err = test.hmsdsRespErr

		req, err := http.NewRequest(test.reqType, test.reqURI, nil)
		if err != nil {
			t.Fatalf("an error '%s' was not expected while creating request", err)
		}
		w := httptest.NewRecorder()

		router.ServeHTTP(w, req)
		if test.hmsdsRespErr == nil &&
			len(test.hmsdsRespIDs) == len(stest.HWInvByLocArray1) &&
			w.Code != http.StatusOK {

			t.Errorf("Response code was %v; want 200", w.Code)
		} else if (test.hmsdsRespErr != nil || test.hmsdsRespIDs == nil) &&
			w.Code == http.StatusOK {

			t.Errorf("Response code was %v; expected an error", w.Code)
		} else {
			if !compareHWInvLocFilter(*test.expectedFilter, *results.GetHWInvByLocFilter.Input.f) {
				t.Errorf("Test %v Failed: Expected filter is '%v'; Received '%v'", i, test.expectedFilter, results.GetHWInvByLocFilter.Input.f)
			}
			if strings.TrimSpace(string(test.expectedResp)) !=
				strings.TrimSpace(string(w.Body.Bytes())) {

				t.Errorf("Test %v Failed: Expected body is '%v'; Received '%v'",
					i, string(test.expectedResp), w.Body)
			}
		}
	}
}

func TestDoHWInvByFRUGetAll(t *testing.T) {
	payload1, _ := json.Marshal(stest.HWInvByFRUArray1)

	tests := []struct {
		reqType        string
		reqURI         string
		hmsdsRespIDs   []*sm.HWInvByFRU
		hmsdsRespErr   error
		expectedFilter *hmsds.HWInvLocFilter
		expectedResp   []byte
	}{{
		reqType:        "GET",
		reqURI:         "https://localhost/hsm/v2/Inventory/HardwareByFRU",
		hmsdsRespIDs:   stest.HWInvByFRUArray1,
		hmsdsRespErr:   nil,
		expectedFilter: &hmsds.HWInvLocFilter{},
		expectedResp:   payload1,
	}, {
		reqType:        "GET",
		reqURI:         "https://localhost/hsm/v2/Inventory/HardwareByFRU",
		hmsdsRespIDs:   nil,
		hmsdsRespErr:   hmsds.ErrHMSDSArgMissing, // actual error here doesn't really matter- any error.
		expectedFilter: &hmsds.HWInvLocFilter{},
		expectedResp:   json.RawMessage(`{"type":"about:blank","title":"Internal Server Error","detail":"failed to query DB.","status":500}` + "\n"),
	}}

	for i, test := range tests {
		results.GetHWInvByFRUFilter.Input.f = nil
		results.GetHWInvByFRUFilter.Return.hwfrus = test.hmsdsRespIDs
		results.GetHWInvByFRUFilter.Return.err = test.hmsdsRespErr

		req, err := http.NewRequest(test.reqType, test.reqURI, nil)
		if err != nil {
			t.Fatalf("an error '%s' was not expected while creating request", err)
		}
		w := httptest.NewRecorder()

		router.ServeHTTP(w, req)
		if test.hmsdsRespErr == nil &&
			len(test.hmsdsRespIDs) == len(stest.HWInvByFRUArray1) &&
			w.Code != http.StatusOK {

			t.Errorf("Response code was %v; want 200", w.Code)
		} else if (test.hmsdsRespErr != nil || test.hmsdsRespIDs == nil) &&
			w.Code == http.StatusOK {

			t.Errorf("Response code was %v; expected an error", w.Code)
		} else {
			if !compareHWInvLocFilter(*test.expectedFilter, *results.GetHWInvByFRUFilter.Input.f) {
				t.Errorf("Test %v Failed: Expected filter is '%v'; Received '%v'", i, test.expectedFilter, results.GetHWInvByFRUFilter.Input.f)
			}
			if strings.TrimSpace(string(test.expectedResp)) !=
				strings.TrimSpace(string(w.Body.Bytes())) {

				t.Errorf("Test %v Failed: Expected body is '%v'; Received '%v'",
					i, string(test.expectedResp), w.Body)
			}
		}
	}
}

func TestDoHWInvByLocationPost(t *testing.T) {
	var HWInvByLocArray1 = []sm.HWInvByLoc{
		stest.NodeHWInvByLoc1,
	}
	var hwIn1 HwInvIn
	hwIn1.Hardware = HWInvByLocArray1
	hwLocs1, _ := sm.NewHWInvByLocs(HWInvByLocArray1)
	payload1, _ := json.Marshal(hwIn1)

	var HWInvByLocArray2 = []sm.HWInvByLoc{
		stest.NodeHWInvByLoc1,
		stest.ProcHWInvByLoc1,
		stest.ProcHWInvByLoc2,
		stest.MemHWInvByLoc1,
		stest.MemHWInvByLoc2,
	}
	var hwIn2 HwInvIn
	hwIn2.Hardware = HWInvByLocArray2
	hwLocs2, _ := sm.NewHWInvByLocs(HWInvByLocArray2)
	payload2, _ := json.Marshal(hwIn2)

	tests := []struct {
		reqType             string
		reqURI              string
		reqBody             []byte
		expectedHWInvByLocs []*sm.HWInvByLoc
		hmsdsRespErr        error
		expectedResp        []byte
	}{{
		reqType:             "POST",
		reqURI:              "https://localhost/hsm/v2/Inventory/Hardware",
		reqBody:             payload1,
		expectedHWInvByLocs: hwLocs1,
		hmsdsRespErr:        nil,
		expectedResp:        json.RawMessage(`{"code":0,"message":"Created 1 entries"}` + "\n"),
	}, {
		reqType:             "POST",
		reqURI:              "https://localhost/hsm/v2/Inventory/Hardware",
		reqBody:             payload2,
		expectedHWInvByLocs: hwLocs2,
		hmsdsRespErr:        nil,
		expectedResp:        json.RawMessage(`{"code":0,"message":"Created 5 entries"}` + "\n"),
	}, {
		reqType:             "POST",
		reqURI:              "https://localhost/hsm/v2/Inventory/Hardware",
		reqBody:             json.RawMessage(`{}`),
		expectedHWInvByLocs: hwLocs2,
		hmsdsRespErr:        nil,
		expectedResp:        json.RawMessage(`{"code":0,"message":"Created 0 entries"}` + "\n"),
	}, {
		reqType:             "POST",
		reqURI:              "https://localhost/hsm/v2/Inventory/Hardware",
		reqBody:             payload2,
		expectedHWInvByLocs: hwLocs2,
		hmsdsRespErr:        errors.New("Unknown Error"),
		expectedResp:        json.RawMessage(`{"type":"about:blank","title":"Internal Server Error","detail":"operation 'POST' failed during store.","status":500}` + "\n"),
	}, {
		reqType:             "POST",
		reqURI:              "https://localhost/hsm/v2/Inventory/Hardware",
		reqBody:             payload2,
		expectedHWInvByLocs: hwLocs2,
		hmsdsRespErr:        hmsds.ErrHMSDSArgBadID,
		expectedResp:        json.RawMessage(`{"type":"about:blank","title":"Bad Request","detail":"Argument was not a valid xname ID","status":400}` + "\n"),
	}, {
		reqType:             "POST",
		reqURI:              "https://localhost/hsm/v2/Inventory/Hardware",
		reqBody:             payload2,
		expectedHWInvByLocs: hwLocs2,
		hmsdsRespErr:        hmsds.ErrHMSDSDuplicateKey,
		expectedResp:        json.RawMessage(`{"type":"about:blank","title":"Bad Request","detail":"Would create a duplicate key or non-unique field","status":400}` + "\n"),
	}}

	for i, test := range tests {
		if i == 0 {
			results.InsertHWInvByLocs.Input.hls = hwLocs1
		} else {
			results.InsertHWInvByLocs.Input.hls = hwLocs2
		}
		results.InsertHWInvByLocs.Return.err = test.hmsdsRespErr
		req, err := http.NewRequest(test.reqType, test.reqURI, bytes.NewBuffer(test.reqBody))
		if err != nil {
			t.Fatalf("an error '%s' was not expected while creating request", err)
		}
		w := httptest.NewRecorder()

		router.ServeHTTP(w, req)
		if test.hmsdsRespErr == nil && test.expectedHWInvByLocs != nil && w.Code != http.StatusOK {
			t.Errorf("Response code was %v; want 200", w.Code)
		} else if (test.hmsdsRespErr != nil || test.expectedHWInvByLocs == nil) && w.Code == http.StatusOK {
			t.Errorf("Response code was %v; expected an error", w.Code)
		}

		if bytes.Compare(test.expectedResp, w.Body.Bytes()) != 0 {
			t.Errorf("Test %v Failed: Expected body is '%v'; Received '%v'", i, string(test.expectedResp), w.Body)
		}
	}
}

func TestDoHWInvByLocationDelete(t *testing.T) {
	data := Response{0, "deleted 1 entry"}
	payload1, _ := json.Marshal(data)

	tests := []struct {
		reqType            string
		reqURI             string
		hmsdsRespDidDelete bool
		hmsdsRespErr       error
		expectedID         string
		expectedResp       []byte
	}{{
		"DELETE",
		"https://localhost/hsm/v2/Inventory/Hardware/x0c0s0b0n0",
		true,
		nil,
		"x0c0s0b0n0",
		payload1,
	}, {
		"DELETE",
		"https://localhost/hsm/v2/Inventory/Hardware/x0c0s0b0n0",
		false,
		nil,
		"x0c0s0b0n0",
		json.RawMessage(`{"type":"about:blank","title":"Not Found","detail":"no such xname.","status":404}`),
	}, {
		"DELETE",
		"https://localhost/hsm/v2/Inventory/Hardware/x0c0s0b0n0",
		false,
		errors.New("unexpected error"), // actual error here doesn't really matter- any non-HMS error.
		"x0c0s0b0n0",
		json.RawMessage(`{"type":"about:blank","title":"Internal Server Error","status":500}`),
	}, {
		"DELETE",
		"https://localhost/hsm/v2/Inventory/Hardware/x0c0s0b0n0",
		false,
		hmsds.ErrHMSDSArgMissing, // actual error here doesn't really matter- any HMS error.
		"x0c0s0b0n0",
		jsonErrHMSDSArgMissing,
	}}

	for i, test := range tests {
		results.DeleteHWInvByLocID.Return.changed = test.hmsdsRespDidDelete
		results.DeleteHWInvByLocID.Return.err = test.hmsdsRespErr

		req, err := http.NewRequest(test.reqType, test.reqURI, nil)
		if err != nil {
			t.Fatalf("an error '%s' was not expected while creating request", err)
		}
		w := httptest.NewRecorder()

		router.ServeHTTP(w, req)
		if test.hmsdsRespErr == nil &&
			test.hmsdsRespDidDelete == true &&
			w.Code != http.StatusOK {

			t.Errorf("Response code was %v; want 200", w.Code)
		} else if (test.hmsdsRespErr != nil || test.hmsdsRespDidDelete == false) &&
			w.Code == http.StatusOK {

			t.Errorf("Response code was %v; expected an error", w.Code)
		}
		if test.expectedID != results.DeleteHWInvByLocID.Input.id {
			t.Errorf("Test %v Failed: Expected xname '%v'; Received xname '%v'",
				i, test.expectedID, results.DeleteHWInvByLocID.Input.id)
		}
		if strings.TrimSpace(string(test.expectedResp)) !=
			strings.TrimSpace(string(w.Body.Bytes())) {

			t.Errorf("Test %v Failed: Expected body is '%v'; Received '%v'",
				i, string(test.expectedResp), w.Body)
		}
	}
}

func TestDoHWInvByFRUDelete(t *testing.T) {
	data := Response{0, "deleted 1 entry"}
	payload1, _ := json.Marshal(data)

	tests := []struct {
		reqType            string
		reqURI             string
		hmsdsRespDidDelete bool
		hmsdsRespErr       error
		expectedID         string
		expectedResp       []byte
	}{{
		"DELETE",
		"https://localhost/hsm/v2/Inventory/HardwareByFRU/some_fruid",
		true,
		nil,
		"some_fruid",
		payload1,
	}, {
		"DELETE",
		"https://localhost/hsm/v2/Inventory/HardwareByFRU/some_fruid",
		false,
		nil,
		"some_fruid",
		json.RawMessage(`{"type":"about:blank","title":"Not Found","detail":"no such FRU ID.","status":404}`),
	}, {
		"DELETE",
		"https://localhost/hsm/v2/Inventory/HardwareByFRU/some_fruid",
		false,
		errors.New("unexpected DB error"), // actual error here doesn't really matter- any non-HMS error.
		"some_fruid",
		json.RawMessage(`{"type":"about:blank","title":"Internal Server Error","status":500}
`),
	}, {
		"DELETE",
		"https://localhost/hsm/v2/Inventory/HardwareByFRU/some_fruid",
		false,
		hmsds.ErrHMSDSArgMissing, // actual error here doesn't really matter- any HMS error.
		"some_fruid",
		jsonErrHMSDSArgMissing,
	}}

	for i, test := range tests {
		results.DeleteHWInvByFRUID.Return.changed = test.hmsdsRespDidDelete
		results.DeleteHWInvByFRUID.Return.err = test.hmsdsRespErr

		req, err := http.NewRequest(test.reqType, test.reqURI, nil)
		if err != nil {
			t.Fatalf("an error '%s' was not expected while creating request", err)
		}
		w := httptest.NewRecorder()

		router.ServeHTTP(w, req)
		if test.hmsdsRespErr == nil &&
			test.hmsdsRespDidDelete == true &&
			w.Code != http.StatusOK {

			t.Errorf("Response code was %v; want 200", w.Code)
		} else if (test.hmsdsRespErr != nil || test.hmsdsRespDidDelete == false) &&
			w.Code == http.StatusOK {

			t.Errorf("Response code was %v; expected an error", w.Code)
		}
		if test.expectedID != results.DeleteHWInvByFRUID.Input.fruid {
			t.Errorf("Test %v Failed: Expected fruid '%v'; Received fruid '%v'",
				i, test.expectedID, results.DeleteHWInvByFRUID.Input.fruid)
		}
		if strings.TrimSpace(string(test.expectedResp)) !=
			strings.TrimSpace(string(w.Body.Bytes())) {

			t.Errorf("Test %v Failed: Expected body is '%v'; Received '%v'",
				i, string(test.expectedResp), w.Body)
		}
	}
}

func TestDoHWInvByLocationDeleteAll(t *testing.T) {
	data := Response{0, "deleted 2 entries"}
	payload1, _ := json.Marshal(data)

	tests := []struct {
		reqType          string
		reqURI           string
		hmsdsRespNumRows int64
		hmsdsRespErr     error
		expectedResp     []byte
	}{{
		"DELETE",
		"https://localhost/hsm/v2/Inventory/Hardware",
		2,
		nil,
		payload1,
	}, {
		"DELETE",
		"https://localhost/hsm/v2/Inventory/Hardware",
		0,
		nil,
		json.RawMessage(`{"type":"about:blank","title":"Not Found","detail":"no entries to delete","status":404}`),
	}, {
		"DELETE",
		"https://localhost/hsm/v2/Inventory/Hardware",
		0,
		hmsds.ErrHMSDSArgMissing, // actual error here doesn't really matter- any error.
		json.RawMessage(`{"type":"about:blank","title":"Internal Server Error","detail":"DB query failed.","status":500}`),
	}}

	for i, test := range tests {
		results.DeleteHWInvByLocsAll.Return.numRows = test.hmsdsRespNumRows
		results.DeleteHWInvByLocsAll.Return.err = test.hmsdsRespErr

		req, err := http.NewRequest(test.reqType, test.reqURI, nil)
		if err != nil {
			t.Fatalf("an error '%s' was not expected while creating request", err)
		}
		w := httptest.NewRecorder()

		router.ServeHTTP(w, req)
		if test.hmsdsRespErr == nil && test.hmsdsRespNumRows > 0 &&
			w.Code != http.StatusOK {

			t.Errorf("Response code was %v; want 200", w.Code)
		} else if (test.hmsdsRespErr != nil || test.hmsdsRespNumRows == 0) &&
			w.Code == http.StatusOK {

			t.Errorf("Response code was %v; expected an error", w.Code)
		}

		if strings.TrimSpace(string(test.expectedResp)) !=
			strings.TrimSpace(string(w.Body.Bytes())) {

			t.Errorf("Test %v Failed: Expected body is '%v'; Received '%v'",
				i, string(test.expectedResp), w.Body)
		}
	}
}

func TestDoHWInvByFRUDeleteAll(t *testing.T) {
	data := Response{0, "deleted 2 entries"}
	payload1, _ := json.Marshal(data)

	tests := []struct {
		reqType          string
		reqURI           string
		hmsdsRespNumRows int64
		hmsdsRespErr     error
		expectedResp     []byte
	}{{
		"DELETE",
		"https://localhost/hsm/v2/Inventory/HardwareByFRU",
		2,
		nil,
		payload1,
	}, {
		"DELETE",
		"https://localhost/hsm/v2/Inventory/HardwareByFRU",
		0,
		nil,
		json.RawMessage(`{"type":"about:blank","title":"Not Found","detail":"no entries to delete","status":404}`),
	}, {
		"DELETE",
		"https://localhost/hsm/v2/Inventory/HardwareByFRU",
		0,
		hmsds.ErrHMSDSArgMissing, // actual error here doesn't really matter- any error.
		json.RawMessage(`{"type":"about:blank","title":"Internal Server Error","detail":"DB query failed.","status":500}`),
	}}

	for i, test := range tests {
		results.DeleteHWInvByFRUsAll.Return.numRows = test.hmsdsRespNumRows
		results.DeleteHWInvByFRUsAll.Return.err = test.hmsdsRespErr

		req, err := http.NewRequest(test.reqType, test.reqURI, nil)
		if err != nil {
			t.Fatalf("an error '%s' was not expected while creating request", err)
		}
		w := httptest.NewRecorder()

		router.ServeHTTP(w, req)
		if test.hmsdsRespErr == nil && test.hmsdsRespNumRows > 0 &&
			w.Code != http.StatusOK {

			t.Errorf("Response code was %v; want 200", w.Code)
		} else if (test.hmsdsRespErr != nil || test.hmsdsRespNumRows == 0) &&
			w.Code == http.StatusOK {

			t.Errorf("Response code was %v; expected an error", w.Code)
		}

		if strings.TrimSpace(string(test.expectedResp)) !=
			strings.TrimSpace(string(w.Body.Bytes())) {

			t.Errorf("Test %v Failed: Expected body is '%v'; Received '%v'",
				i, string(test.expectedResp), w.Body)
		}
	}
}

func TestDoHWInvByLocationQueryGet(t *testing.T) {
	payload1, _ := json.Marshal(stest.HWInvByLocQuery)
	payload2, _ := json.Marshal(stest.HWInvByLocQueryFF)
	payload3, _ := json.Marshal(stest.HWInvByLocQueryProc)

	tests := []struct {
		reqType        string
		reqURI         string
		hmsdsRespIDs   []*sm.HWInvByLoc
		hmsdsRespErr   error
		expectedFilter *hmsds.HWInvLocFilter
		expectedResp   []byte
	}{{
		reqType:        "GET",
		reqURI:         "https://localhost/hsm/v2/Inventory/Hardware/Query/s0",
		hmsdsRespIDs:   stest.HWInvByLocArray1,
		hmsdsRespErr:   nil,
		expectedFilter: &hmsds.HWInvLocFilter{Children: true},
		expectedResp:   payload1,
	}, {
		reqType:        "GET",
		reqURI:         "https://localhost/hsm/v2/Inventory/Hardware/Query/s0?format=fullyflat",
		hmsdsRespIDs:   stest.HWInvByLocArray1,
		hmsdsRespErr:   nil,
		expectedFilter: &hmsds.HWInvLocFilter{Children: true},
		expectedResp:   payload2,
	}, {
		reqType:      "GET",
		reqURI:       "https://localhost/hsm/v2/Inventory/Hardware/Query/x0c0s0b0n0?type=processor",
		hmsdsRespIDs: stest.HWInvByLocQueryProcArray,
		hmsdsRespErr: nil,
		expectedFilter: &hmsds.HWInvLocFilter{
			ID:       []string{"x0c0s0b0n0"},
			Type:     []string{base.Processor.String()},
			Children: true,
		},
		expectedResp: payload3,
	}, {
		reqType:        "GET",
		reqURI:         "https://localhost/hsm/v2/Inventory/Hardware/Query/s0",
		hmsdsRespIDs:   nil,
		hmsdsRespErr:   hmsds.ErrHMSDSArgMissing, // actual error here doesn't really matter- any error.
		expectedFilter: &hmsds.HWInvLocFilter{Children: true},
		expectedResp:   json.RawMessage(`{"type":"about:blank","title":"Internal Server Error","detail":"failed to query DB.","status":500}` + "\n"),
	}}

	for i, test := range tests {
		results.GetHWInvByLocQueryFilter.Input.f = nil
		results.GetHWInvByLocQueryFilter.Return.hwlocs = test.hmsdsRespIDs
		results.GetHWInvByLocQueryFilter.Return.err = test.hmsdsRespErr

		req, err := http.NewRequest(test.reqType, test.reqURI, nil)
		if err != nil {
			t.Fatalf("an error '%s' was not expected while creating request", err)
		}
		w := httptest.NewRecorder()

		router.ServeHTTP(w, req)
		if test.hmsdsRespErr == nil &&
			len(test.hmsdsRespIDs) == len(stest.HWInvByLocArray1) &&
			w.Code != http.StatusOK {

			t.Errorf("Response code was %v; want 200", w.Code)
		} else if (test.hmsdsRespErr != nil || test.hmsdsRespIDs == nil) &&
			w.Code == http.StatusOK {

			t.Errorf("Response code was %v; expected an error", w.Code)
		} else {
			if !compareHWInvLocFilter(*test.expectedFilter, *results.GetHWInvByLocQueryFilter.Input.f) {
				t.Errorf("Test %v Failed: Expected filter is '%v'; Received '%v'", i, test.expectedFilter, results.GetHWInvByLocQueryFilter.Input.f)
			}
			if strings.TrimSpace(string(test.expectedResp)) !=
				strings.TrimSpace(string(w.Body.Bytes())) {

				t.Errorf("Test %v Failed: Expected body is '%v'; Received '%v'",
					i, string(test.expectedResp), w.Body)
			}
		}
	}
}

//////////////////////////////////////////////////////////////////////////////
// HW Inventory History
//////////////////////////////////////////////////////////////////////////////

func TestDoHWInvHistByLocationGet(t *testing.T) {
	testHWInvHist1 := sm.HWInvHist{
		ID:        "x5c4s3b2n1p0",
		FruId:     "MFR-PARTNUMBER-SERIALNUMBER_1",
		Timestamp: "2020-01-21 11:36:00",
		EventType: "Added",
	}
	testHWInvHist3 := sm.HWInvHist{
		ID:        "x5c4s3b2n1p0",
		FruId:     "MFR-PARTNUMBER-SERIALNUMBER_1",
		Timestamp: "2020-01-21 12:00:00",
		EventType: "Removed",
	}
	testHWInvHist5 := sm.HWInvHist{
		ID:        "x5c4s3b2n1p0",
		FruId:     "MFR-PARTNUMBER-SERIALNUMBER_2",
		Timestamp: "2020-01-21 12:10:00",
		EventType: "Added",
	}

	payload1, _ := json.Marshal(sm.HWInvHistArray{
		ID:      testHWInvHist1.ID,
		History: []*sm.HWInvHist{&testHWInvHist1, &testHWInvHist3, &testHWInvHist5},
	})
	payload2, _ := json.Marshal(sm.HWInvHistArray{
		ID:      testHWInvHist1.ID,
		History: []*sm.HWInvHist{&testHWInvHist1},
	})

	tests := []struct {
		reqType        string
		reqURI         string
		hmsdsResp      []*sm.HWInvHist
		hmsdsRespErr   error
		expectedFilter *hmsds.HWInvHistFilter
		expectedResp   []byte
	}{{
		reqType:        "GET",
		reqURI:         "https://localhost/hsm/v2/Inventory/Hardware/History/" + testHWInvHist1.ID,
		hmsdsResp:      []*sm.HWInvHist{&testHWInvHist1, &testHWInvHist3, &testHWInvHist5},
		hmsdsRespErr:   nil,
		expectedFilter: &hmsds.HWInvHistFilter{ID: []string{testHWInvHist1.ID}},
		expectedResp:   payload1,
	}, {
		reqType:      "GET",
		reqURI:       "https://localhost/hsm/v2/Inventory/Hardware/History/" + testHWInvHist1.ID + "?starttime=2020-01-21T12:01:00Z&endtime=2020-01-21T11:00:00Z&eventtype=added",
		hmsdsResp:    []*sm.HWInvHist{&testHWInvHist1},
		hmsdsRespErr: nil,
		expectedFilter: &hmsds.HWInvHistFilter{
			ID:        []string{testHWInvHist1.ID},
			EventType: []string{"Added"},
			StartTime: "2020-01-21T12:01:00Z",
			EndTime:   "2020-01-21T11:00:00Z",
		},
		expectedResp: payload2,
	}, {
		reqType:        "GET",
		reqURI:         "https://localhost/hsm/v2/Inventory/Hardware/History/" + testHWInvHist1.ID + "?eventtype=foo",
		hmsdsResp:      []*sm.HWInvHist{},
		hmsdsRespErr:   hmsds.ErrHMSDSArgMissing,
		expectedFilter: nil,
		expectedResp:   json.RawMessage(`{"type":"about:blank","title":"Bad Request","detail":"Invalid HWInvHist event type","status":400}` + "\n"),
	}, {
		reqType:        "GET",
		reqURI:         "https://localhost/hsm/v2/Inventory/Hardware/History/" + testHWInvHist1.ID,
		hmsdsResp:      []*sm.HWInvHist{},
		hmsdsRespErr:   hmsds.ErrHMSDSArgMissing,
		expectedFilter: &hmsds.HWInvHistFilter{ID: []string{testHWInvHist1.ID}},
		expectedResp:   json.RawMessage(`{"type":"about:blank","title":"Internal Server Error","detail":"failed to query DB.","status":500}` + "\n"),
	}}

	for i, test := range tests {
		results.GetHWInvHistFilter.Input.f = nil
		results.GetHWInvHistFilter.Return.hwhists = test.hmsdsResp
		results.GetHWInvHistFilter.Return.err = test.hmsdsRespErr

		req, err := http.NewRequest(test.reqType, test.reqURI, nil)
		if err != nil {
			t.Fatalf("an error '%s' was not expected while creating request", err)
		}
		w := httptest.NewRecorder()

		router.ServeHTTP(w, req)
		if test.hmsdsRespErr == nil && w.Code != http.StatusOK {
			t.Errorf("Test %v Failed: Response code was %v; want 200", i, w.Code)
		} else if test.hmsdsRespErr != nil && w.Code == http.StatusOK {
			t.Errorf("Test %v Failed: Response code was %v; expected an error", i, w.Code)
		} else {
			if !compareHWInvHistFilter(test.expectedFilter, results.GetHWInvHistFilter.Input.f) {
				t.Errorf("Test %v Failed: Expected filter is '%v'; Received '%v'", i, test.expectedFilter, results.GetHWInvHistFilter.Input.f)
			}
			if strings.TrimSpace(string(test.expectedResp)) !=
				strings.TrimSpace(string(w.Body.Bytes())) {
				t.Errorf("Test %v Failed: Expected body is '%v'; Received '%v'",
					i, string(test.expectedResp), w.Body)
			}
		}
	}
}

func TestDoHWInvHistByFRUGet(t *testing.T) {
	testHWInvHist1 := sm.HWInvHist{
		ID:        "x5c4s3b2n1p0",
		FruId:     "MFR-PARTNUMBER-SERIALNUMBER_1",
		Timestamp: "2020-01-21 11:36:00",
		EventType: "Added",
	}
	testHWInvHist3 := sm.HWInvHist{
		ID:        "x5c4s3b2n1p0",
		FruId:     "MFR-PARTNUMBER-SERIALNUMBER_1",
		Timestamp: "2020-01-21 12:00:00",
		EventType: "Removed",
	}
	testHWInvHist6 := sm.HWInvHist{
		ID:        "x5c4s3b2n1p1",
		FruId:     "MFR-PARTNUMBER-SERIALNUMBER_1",
		Timestamp: "2020-01-21 12:10:00",
		EventType: "Added",
	}

	payload1, _ := json.Marshal(sm.HWInvHistArray{
		ID:      testHWInvHist1.FruId,
		History: []*sm.HWInvHist{&testHWInvHist1, &testHWInvHist3, &testHWInvHist6},
	})
	payload2, _ := json.Marshal(sm.HWInvHistArray{
		ID:      testHWInvHist1.FruId,
		History: []*sm.HWInvHist{&testHWInvHist1},
	})

	tests := []struct {
		reqType        string
		reqURI         string
		hmsdsResp      []*sm.HWInvHist
		hmsdsRespErr   error
		expectedFilter *hmsds.HWInvHistFilter
		expectedResp   []byte
	}{{
		reqType:        "GET",
		reqURI:         "https://localhost/hsm/v2/Inventory/HardwareByFRU/History/" + testHWInvHist1.FruId,
		hmsdsResp:      []*sm.HWInvHist{&testHWInvHist1, &testHWInvHist3, &testHWInvHist6},
		hmsdsRespErr:   nil,
		expectedFilter: &hmsds.HWInvHistFilter{FruId: []string{testHWInvHist1.FruId}},
		expectedResp:   payload1,
	}, {
		reqType:      "GET",
		reqURI:       "https://localhost/hsm/v2/Inventory/HardwareByFRU/History/" + testHWInvHist1.FruId + "?starttime=2020-01-21T12:01:00Z&endtime=2020-01-21T11:00:00Z&eventtype=added",
		hmsdsResp:    []*sm.HWInvHist{&testHWInvHist1},
		hmsdsRespErr: nil,
		expectedFilter: &hmsds.HWInvHistFilter{
			FruId:     []string{testHWInvHist1.FruId},
			EventType: []string{"Added"},
			StartTime: "2020-01-21T12:01:00Z",
			EndTime:   "2020-01-21T11:00:00Z",
		},
		expectedResp: payload2,
	}, {
		reqType:        "GET",
		reqURI:         "https://localhost/hsm/v2/Inventory/HardwareByFRU/History/" + testHWInvHist1.FruId + "?eventtype=foo",
		hmsdsResp:      []*sm.HWInvHist{},
		hmsdsRespErr:   hmsds.ErrHMSDSArgMissing,
		expectedFilter: nil,
		expectedResp:   json.RawMessage(`{"type":"about:blank","title":"Bad Request","detail":"Invalid HWInvHist event type","status":400}` + "\n"),
	}, {
		reqType:        "GET",
		reqURI:         "https://localhost/hsm/v2/Inventory/HardwareByFRU/History/" + testHWInvHist1.FruId,
		hmsdsResp:      []*sm.HWInvHist{},
		hmsdsRespErr:   hmsds.ErrHMSDSArgMissing,
		expectedFilter: &hmsds.HWInvHistFilter{FruId: []string{testHWInvHist1.FruId}},
		expectedResp:   json.RawMessage(`{"type":"about:blank","title":"Internal Server Error","detail":"failed to query DB.","status":500}` + "\n"),
	}}

	for i, test := range tests {
		results.GetHWInvHistFilter.Input.f = nil
		results.GetHWInvHistFilter.Return.hwhists = test.hmsdsResp
		results.GetHWInvHistFilter.Return.err = test.hmsdsRespErr

		req, err := http.NewRequest(test.reqType, test.reqURI, nil)
		if err != nil {
			t.Fatalf("an error '%s' was not expected while creating request", err)
		}
		w := httptest.NewRecorder()

		router.ServeHTTP(w, req)
		if test.hmsdsRespErr == nil && w.Code != http.StatusOK {
			t.Errorf("Test %v Failed: Response code was %v; want 200", i, w.Code)
		} else if test.hmsdsRespErr != nil && w.Code == http.StatusOK {
			t.Errorf("Test %v Failed: Response code was %v; expected an error", i, w.Code)
		} else {
			if !compareHWInvHistFilter(test.expectedFilter, results.GetHWInvHistFilter.Input.f) {
				t.Errorf("Test %v Failed: Expected filter is '%v'; Received '%v'", i, test.expectedFilter, results.GetHWInvHistFilter.Input.f)
			}
			if strings.TrimSpace(string(test.expectedResp)) !=
				strings.TrimSpace(string(w.Body.Bytes())) {
				t.Errorf("Test %v Failed: Expected body is '%v'; Received '%v'",
					i, string(test.expectedResp), w.Body)
			}
		}
	}
}

func TestDoHWInvHistByLocationGetAll(t *testing.T) {
	testHWInvHist1 := sm.HWInvHist{
		ID:        "x5c4s3b2n1p0",
		FruId:     "MFR-PARTNUMBER-SERIALNUMBER_1",
		Timestamp: "2020-01-21 11:36:00",
		EventType: "Added",
	}
	testHWInvHist2 := sm.HWInvHist{
		ID:        "x5c4s3b2n1p1",
		FruId:     "MFR-PARTNUMBER-SERIALNUMBER_2",
		Timestamp: "2020-01-21 11:36:00",
		EventType: "Added",
	}
	testHWInvHist3 := sm.HWInvHist{
		ID:        "x5c4s3b2n1p0",
		FruId:     "MFR-PARTNUMBER-SERIALNUMBER_1",
		Timestamp: "2020-01-21 12:00:00",
		EventType: "Removed",
	}
	testHWInvHist4 := sm.HWInvHist{
		ID:        "x5c4s3b2n1p1",
		FruId:     "MFR-PARTNUMBER-SERIALNUMBER_2",
		Timestamp: "2020-01-21 12:00:00",
		EventType: "Removed",
	}
	testHWInvHist5 := sm.HWInvHist{
		ID:        "x5c4s3b2n1p0",
		FruId:     "MFR-PARTNUMBER-SERIALNUMBER_2",
		Timestamp: "2020-01-21 12:10:00",
		EventType: "Added",
	}
	testHWInvHist6 := sm.HWInvHist{
		ID:        "x5c4s3b2n1p1",
		FruId:     "MFR-PARTNUMBER-SERIALNUMBER_1",
		Timestamp: "2020-01-21 12:10:00",
		EventType: "Added",
	}

	payload1, _ := json.Marshal(sm.HWInvHistResp{
		Components: []sm.HWInvHistArray{{
			ID:      testHWInvHist1.ID,
			History: []*sm.HWInvHist{&testHWInvHist1, &testHWInvHist3, &testHWInvHist5},
		}, {
			ID:      testHWInvHist2.ID,
			History: []*sm.HWInvHist{&testHWInvHist2, &testHWInvHist4, &testHWInvHist6},
		}},
	})
	payload2, _ := json.Marshal(sm.HWInvHistResp{
		Components: []sm.HWInvHistArray{{
			ID:      testHWInvHist1.ID,
			History: []*sm.HWInvHist{&testHWInvHist1},
		}, {
			ID:      testHWInvHist2.ID,
			History: []*sm.HWInvHist{&testHWInvHist2},
		}},
	})

	tests := []struct {
		reqType        string
		reqURI         string
		hmsdsResp      []*sm.HWInvHist
		hmsdsRespErr   error
		expectedFilter *hmsds.HWInvHistFilter
		expectedResp   []byte
	}{{
		reqType:        "GET",
		reqURI:         "https://localhost/hsm/v2/Inventory/Hardware/History",
		hmsdsResp:      []*sm.HWInvHist{&testHWInvHist1, &testHWInvHist2, &testHWInvHist3, &testHWInvHist4, &testHWInvHist5, &testHWInvHist6},
		hmsdsRespErr:   nil,
		expectedFilter: &hmsds.HWInvHistFilter{},
		expectedResp:   payload1,
	}, {
		reqType:      "GET",
		reqURI:       "https://localhost/hsm/v2/Inventory/Hardware/History?id=x5c4s3b2n1p0&id=x5c4s3b2n1p1&fruid=MFR-PARTNUMBER-SERIALNUMBER_1&fruid=MFR-PARTNUMBER-SERIALNUMBER_2&starttime=2020-01-21T12:01:00Z&endtime=2020-01-21T11:00:00Z&eventtype=added",
		hmsdsResp:    []*sm.HWInvHist{&testHWInvHist1, &testHWInvHist2},
		hmsdsRespErr: nil,
		expectedFilter: &hmsds.HWInvHistFilter{
			ID:        []string{testHWInvHist1.ID, testHWInvHist2.ID},
			FruId:     []string{testHWInvHist1.FruId, testHWInvHist2.FruId},
			EventType: []string{"Added"},
			StartTime: "2020-01-21T12:01:00Z",
			EndTime:   "2020-01-21T11:00:00Z",
		},
		expectedResp: payload2,
	}, {
		reqType:        "GET",
		reqURI:         "https://localhost/hsm/v2/Inventory/Hardware/History?eventtype=foo",
		hmsdsResp:      []*sm.HWInvHist{},
		hmsdsRespErr:   hmsds.ErrHMSDSArgMissing,
		expectedFilter: nil,
		expectedResp:   json.RawMessage(`{"type":"about:blank","title":"Bad Request","detail":"Invalid HWInvHist event type","status":400}` + "\n"),
	}, {
		reqType:        "GET",
		reqURI:         "https://localhost/hsm/v2/Inventory/Hardware/History",
		hmsdsResp:      []*sm.HWInvHist{},
		hmsdsRespErr:   hmsds.ErrHMSDSArgMissing,
		expectedFilter: &hmsds.HWInvHistFilter{},
		expectedResp:   json.RawMessage(`{"type":"about:blank","title":"Internal Server Error","detail":"failed to query DB.","status":500}` + "\n"),
	}}

	for i, test := range tests {
		results.GetHWInvHistFilter.Input.f = nil
		results.GetHWInvHistFilter.Return.hwhists = test.hmsdsResp
		results.GetHWInvHistFilter.Return.err = test.hmsdsRespErr

		req, err := http.NewRequest(test.reqType, test.reqURI, nil)
		if err != nil {
			t.Fatalf("an error '%s' was not expected while creating request", err)
		}
		w := httptest.NewRecorder()

		router.ServeHTTP(w, req)
		if test.hmsdsRespErr == nil && w.Code != http.StatusOK {
			t.Errorf("Test %v Failed: Response code was %v; want 200", i, w.Code)
		} else if test.hmsdsRespErr != nil && w.Code == http.StatusOK {
			t.Errorf("Test %v Failed: Response code was %v; expected an error", i, w.Code)
		} else {
			if !compareHWInvHistFilter(test.expectedFilter, results.GetHWInvHistFilter.Input.f) {
				t.Errorf("Test %v Failed: Expected filter is '%v'; Received '%v'", i, test.expectedFilter, results.GetHWInvHistFilter.Input.f)
			}
			if strings.TrimSpace(string(test.expectedResp)) !=
				strings.TrimSpace(string(w.Body.Bytes())) {
				t.Errorf("Test %v Failed: Expected body is '%v'; Received '%v'",
					i, string(test.expectedResp), w.Body)
			}
		}
	}
}

func TestDoHWInvHistByFRUGetAll(t *testing.T) {
	testHWInvHist1 := sm.HWInvHist{
		ID:        "x5c4s3b2n1p0",
		FruId:     "MFR-PARTNUMBER-SERIALNUMBER_1",
		Timestamp: "2020-01-21 11:36:00",
		EventType: "Added",
	}
	testHWInvHist2 := sm.HWInvHist{
		ID:        "x5c4s3b2n1p1",
		FruId:     "MFR-PARTNUMBER-SERIALNUMBER_2",
		Timestamp: "2020-01-21 11:36:00",
		EventType: "Added",
	}
	testHWInvHist3 := sm.HWInvHist{
		ID:        "x5c4s3b2n1p0",
		FruId:     "MFR-PARTNUMBER-SERIALNUMBER_1",
		Timestamp: "2020-01-21 12:00:00",
		EventType: "Removed",
	}
	testHWInvHist4 := sm.HWInvHist{
		ID:        "x5c4s3b2n1p1",
		FruId:     "MFR-PARTNUMBER-SERIALNUMBER_2",
		Timestamp: "2020-01-21 12:00:00",
		EventType: "Removed",
	}
	testHWInvHist5 := sm.HWInvHist{
		ID:        "x5c4s3b2n1p0",
		FruId:     "MFR-PARTNUMBER-SERIALNUMBER_2",
		Timestamp: "2020-01-21 12:10:00",
		EventType: "Added",
	}
	testHWInvHist6 := sm.HWInvHist{
		ID:        "x5c4s3b2n1p1",
		FruId:     "MFR-PARTNUMBER-SERIALNUMBER_1",
		Timestamp: "2020-01-21 12:10:00",
		EventType: "Added",
	}

	payload1, _ := json.Marshal(sm.HWInvHistResp{
		Components: []sm.HWInvHistArray{{
			ID:      testHWInvHist1.FruId,
			History: []*sm.HWInvHist{&testHWInvHist1, &testHWInvHist3, &testHWInvHist6},
		}, {
			ID:      testHWInvHist2.FruId,
			History: []*sm.HWInvHist{&testHWInvHist2, &testHWInvHist4, &testHWInvHist5},
		}},
	})
	payload2, _ := json.Marshal(sm.HWInvHistResp{
		Components: []sm.HWInvHistArray{{
			ID:      testHWInvHist1.FruId,
			History: []*sm.HWInvHist{&testHWInvHist1},
		}, {
			ID:      testHWInvHist2.FruId,
			History: []*sm.HWInvHist{&testHWInvHist2},
		}},
	})

	tests := []struct {
		reqType        string
		reqURI         string
		hmsdsResp      []*sm.HWInvHist
		hmsdsRespErr   error
		expectedFilter *hmsds.HWInvHistFilter
		expectedResp   []byte
	}{{
		reqType:        "GET",
		reqURI:         "https://localhost/hsm/v2/Inventory/HardwareByFRU/History",
		hmsdsResp:      []*sm.HWInvHist{&testHWInvHist1, &testHWInvHist2, &testHWInvHist3, &testHWInvHist4, &testHWInvHist5, &testHWInvHist6},
		hmsdsRespErr:   nil,
		expectedFilter: &hmsds.HWInvHistFilter{},
		expectedResp:   payload1,
	}, {
		reqType:      "GET",
		reqURI:       "https://localhost/hsm/v2/Inventory/HardwareByFRU/History?id=x5c4s3b2n1p0&id=x5c4s3b2n1p1&fruid=MFR-PARTNUMBER-SERIALNUMBER_1&fruid=MFR-PARTNUMBER-SERIALNUMBER_2&starttime=2020-01-21T12:01:00Z&endtime=2020-01-21T11:00:00Z&eventtype=added",
		hmsdsResp:    []*sm.HWInvHist{&testHWInvHist1, &testHWInvHist2},
		hmsdsRespErr: nil,
		expectedFilter: &hmsds.HWInvHistFilter{
			ID:        []string{testHWInvHist1.ID, testHWInvHist2.ID},
			FruId:     []string{testHWInvHist1.FruId, testHWInvHist2.FruId},
			EventType: []string{"Added"},
			StartTime: "2020-01-21T12:01:00Z",
			EndTime:   "2020-01-21T11:00:00Z",
		},
		expectedResp: payload2,
	}, {
		reqType:        "GET",
		reqURI:         "https://localhost/hsm/v2/Inventory/HardwareByFRU/History?eventtype=foo",
		hmsdsResp:      []*sm.HWInvHist{},
		hmsdsRespErr:   hmsds.ErrHMSDSArgMissing,
		expectedFilter: nil,
		expectedResp:   json.RawMessage(`{"type":"about:blank","title":"Bad Request","detail":"Invalid HWInvHist event type","status":400}` + "\n"),
	}, {
		reqType:        "GET",
		reqURI:         "https://localhost/hsm/v2/Inventory/HardwareByFRU/History",
		hmsdsResp:      []*sm.HWInvHist{},
		hmsdsRespErr:   hmsds.ErrHMSDSArgMissing,
		expectedFilter: &hmsds.HWInvHistFilter{},
		expectedResp:   json.RawMessage(`{"type":"about:blank","title":"Internal Server Error","detail":"failed to query DB.","status":500}` + "\n"),
	}}

	for i, test := range tests {
		results.GetHWInvHistFilter.Input.f = nil
		results.GetHWInvHistFilter.Return.hwhists = test.hmsdsResp
		results.GetHWInvHistFilter.Return.err = test.hmsdsRespErr

		req, err := http.NewRequest(test.reqType, test.reqURI, nil)
		if err != nil {
			t.Fatalf("an error '%s' was not expected while creating request", err)
		}
		w := httptest.NewRecorder()

		router.ServeHTTP(w, req)
		if test.hmsdsRespErr == nil && w.Code != http.StatusOK {
			t.Errorf("Test %v Failed: Response code was %v; want 200", i, w.Code)
		} else if test.hmsdsRespErr != nil && w.Code == http.StatusOK {
			t.Errorf("Test %v Failed: Response code was %v; expected an error", i, w.Code)
		} else {
			if !compareHWInvHistFilter(test.expectedFilter, results.GetHWInvHistFilter.Input.f) {
				t.Errorf("Test %v Failed: Expected filter is '%v'; Received '%v'", i, test.expectedFilter, results.GetHWInvHistFilter.Input.f)
			}
			if strings.TrimSpace(string(test.expectedResp)) !=
				strings.TrimSpace(string(w.Body.Bytes())) {
				t.Errorf("Test %v Failed: Expected body is '%v'; Received '%v'",
					i, string(test.expectedResp), w.Body)
			}
		}
	}
}

func TestDoHWInvHistByLocationDelete(t *testing.T) {
	type testParams struct {
		reqType          string
		reqURI           string
		hmsdsRespNumRows int64
		hmsdsRespErr     error
		expectedID       string
		expectedResp     []byte
	}

	tests := []testParams{{
		reqType:          "DELETE",
		reqURI:           "https://localhost/hsm/v2/Inventory/Hardware/History/x5c4s3b2n1p0",
		hmsdsRespNumRows: 42,
		hmsdsRespErr:     nil,
		expectedID:       "x5c4s3b2n1p0",
		expectedResp:     json.RawMessage(`{"code":0,"message":"deleted 42 entries"}` + "\n"),
	}, {
		reqType:          "DELETE",
		reqURI:           "https://localhost/hsm/v2/Inventory/Hardware/History/x5c4s3b2n1p0",
		hmsdsRespNumRows: 0,
		hmsdsRespErr:     nil,
		expectedID:       "x5c4s3b2n1p0",
		expectedResp:     json.RawMessage(`{"type":"about:blank","title":"Not Found","detail":"no entries to delete","status":404}` + "\n"),
	}, {
		reqType:          "DELETE",
		reqURI:           "https://localhost/hsm/v2/Inventory/Hardware/History/x5c4s3b2n1p0",
		hmsdsRespNumRows: 0,
		hmsdsRespErr:     errors.New("unexpected DB error"),
		expectedID:       "x5c4s3b2n1p0",
		expectedResp:     json.RawMessage(`{"type":"about:blank","title":"Internal Server Error","status":500}` + "\n"),
	}}

	for i, test := range tests {
		results.DeleteHWInvHistByLocID.Return.numRows = test.hmsdsRespNumRows
		results.DeleteHWInvHistByLocID.Return.err = test.hmsdsRespErr
		req, err := http.NewRequest(test.reqType, test.reqURI, nil)
		if err != nil {
			t.Fatalf("an error '%s' was not expected while creating request", err)
		}
		w := httptest.NewRecorder()

		router.ServeHTTP(w, req)
		if test.hmsdsRespErr == nil && test.hmsdsRespNumRows != 0 && w.Code != http.StatusOK {
			t.Errorf("Test %v Failed: Response code was %v; want 200", i, w.Code)
		} else if (test.hmsdsRespErr != nil) && w.Code == http.StatusOK {
			t.Errorf("Test %v Failed: Response code was %v; expected an error", i, w.Code)
		}

		if test.expectedID != results.DeleteHWInvHistByLocID.Input.id {
			t.Errorf("Test %v Failed: Expected id is '%v'; Received '%v'", i, test.expectedID, results.DeleteHWInvHistByLocID.Input.id)
		}
		if bytes.Compare(test.expectedResp, w.Body.Bytes()) != 0 {
			t.Errorf("Test %v Failed: Expected body is '%v'; Received '%v'", i, string(test.expectedResp), w.Body)
		}
	}
}

func TestDoHWInvHistByFRUDelete(t *testing.T) {
	type testParams struct {
		reqType          string
		reqURI           string
		hmsdsRespNumRows int64
		hmsdsRespErr     error
		expectedFruId    string
		expectedResp     []byte
	}

	tests := []testParams{{
		reqType:          "DELETE",
		reqURI:           "https://localhost/hsm/v2/Inventory/HardwareByFRU/History/MFR-PARTNUMBER-SERIALNUMBER_1",
		hmsdsRespNumRows: 42,
		hmsdsRespErr:     nil,
		expectedFruId:    "MFR-PARTNUMBER-SERIALNUMBER_1",
		expectedResp:     json.RawMessage(`{"code":0,"message":"deleted 42 entries"}` + "\n"),
	}, {
		reqType:          "DELETE",
		reqURI:           "https://localhost/hsm/v2/Inventory/HardwareByFRU/History/MFR-PARTNUMBER-SERIALNUMBER_1",
		hmsdsRespNumRows: 0,
		hmsdsRespErr:     nil,
		expectedFruId:    "MFR-PARTNUMBER-SERIALNUMBER_1",
		expectedResp:     json.RawMessage(`{"type":"about:blank","title":"Not Found","detail":"no entries to delete","status":404}` + "\n"),
	}, {
		reqType:          "DELETE",
		reqURI:           "https://localhost/hsm/v2/Inventory/HardwareByFRU/History/MFR-PARTNUMBER-SERIALNUMBER_1",
		hmsdsRespNumRows: 0,
		hmsdsRespErr:     errors.New("unexpected DB error"),
		expectedFruId:    "MFR-PARTNUMBER-SERIALNUMBER_1",
		expectedResp:     json.RawMessage(`{"type":"about:blank","title":"Internal Server Error","status":500}` + "\n"),
	}}

	for i, test := range tests {
		results.DeleteHWInvHistByFRUID.Return.numRows = test.hmsdsRespNumRows
		results.DeleteHWInvHistByFRUID.Return.err = test.hmsdsRespErr
		req, err := http.NewRequest(test.reqType, test.reqURI, nil)
		if err != nil {
			t.Fatalf("an error '%s' was not expected while creating request", err)
		}
		w := httptest.NewRecorder()

		router.ServeHTTP(w, req)
		if test.hmsdsRespErr == nil && test.hmsdsRespNumRows != 0 && w.Code != http.StatusOK {
			t.Errorf("Response code was %v; want 200", w.Code)
		} else if (test.hmsdsRespErr != nil) && w.Code == http.StatusOK {
			t.Errorf("Response code was %v; expected an error", w.Code)
		}

		if test.expectedFruId != results.DeleteHWInvHistByFRUID.Input.fruid {
			t.Errorf("Test %v Failed: Expected id is '%v'; Received '%v'", i, test.expectedFruId, results.DeleteHWInvHistByFRUID.Input.fruid)
		}
		if bytes.Compare(test.expectedResp, w.Body.Bytes()) != 0 {
			t.Errorf("Test %v Failed: Expected body is '%v'; Received '%v'", i, string(test.expectedResp), w.Body)
		}
	}
}

func TestDoHWInvHistDeleteAll(t *testing.T) {
	type testParams struct {
		reqType          string
		reqURI           string
		hmsdsRespNumRows int64
		hmsdsRespErr     error
		expectedResp     []byte
	}

	tests := []testParams{{
		reqType:          "DELETE",
		reqURI:           "https://localhost/hsm/v2/Inventory/Hardware/History",
		hmsdsRespNumRows: 42,
		hmsdsRespErr:     nil,
		expectedResp:     json.RawMessage(`{"code":0,"message":"deleted 42 entries"}` + "\n"),
	}, {
		reqType:          "DELETE",
		reqURI:           "https://localhost/hsm/v2/Inventory/Hardware/History",
		hmsdsRespNumRows: 0,
		hmsdsRespErr:     nil,
		expectedResp:     json.RawMessage(`{"type":"about:blank","title":"Not Found","detail":"no entries to delete","status":404}` + "\n"),
	}, {
		reqType:          "DELETE",
		reqURI:           "https://localhost/hsm/v2/Inventory/Hardware/History",
		hmsdsRespNumRows: 0,
		hmsdsRespErr:     errors.New("unexpected DB error"),
		expectedResp:     json.RawMessage(`{"type":"about:blank","title":"Internal Server Error","status":500}` + "\n"),
	}}

	for i, test := range tests {
		results.DeleteHWInvHistAll.Return.numRows = test.hmsdsRespNumRows
		results.DeleteHWInvHistAll.Return.err = test.hmsdsRespErr
		req, err := http.NewRequest(test.reqType, test.reqURI, nil)
		if err != nil {
			t.Fatalf("an error '%s' was not expected while creating request", err)
		}
		w := httptest.NewRecorder()

		router.ServeHTTP(w, req)
		if test.hmsdsRespErr == nil && test.hmsdsRespNumRows != 0 && w.Code != http.StatusOK {
			t.Errorf("Test %v Failed: Response code was %v; want 200", i, w.Code)
		} else if (test.hmsdsRespErr != nil) && w.Code == http.StatusOK {
			t.Errorf("Test %v Failed: Response code was %v; expected an error", i, w.Code)
		}

		if bytes.Compare(test.expectedResp, w.Body.Bytes()) != 0 {
			t.Errorf("Test %v Failed: Expected body is '%v'; Received '%v'", i, string(test.expectedResp), w.Body)
		}
	}
}

/////////////////////////////////////////////////////////////////////////////
// RedfishEndpoints
//////////////////////////////////////////////////////////////////////////////

func TestDoRedfishEndpointGet(t *testing.T) {
	xname := stest.TestRedfishEndpointNodeBMC1.ID
	payload, _ := json.Marshal(&stest.TestRedfishEndpointNodeBMC1)

	tests := []struct {
		reqType      string
		reqURI       string
		hmsdsRespEP  *sm.RedfishEndpoint
		hmsdsRespErr error
		expectedID   string
		expectedResp []byte
	}{{
		reqType:      "GET",
		reqURI:       "https://localhost/hsm/v2/Inventory/RedfishEndpoints/" + xname,
		hmsdsRespEP:  &stest.TestRedfishEndpointNodeBMC1,
		hmsdsRespErr: nil,
		expectedID:   xname,
		expectedResp: payload,
	}, {
		reqType:      "GET",
		reqURI:       "https://localhost/hsm/v2/Inventory/RedfishEndpoints/" + xname,
		hmsdsRespEP:  nil,
		hmsdsRespErr: nil,
		expectedID:   xname,
		expectedResp: json.RawMessage(`{"type":"about:blank","title":"Not Found","detail":"no such xname.","status":404}` + "\n"),
	}, {
		reqType:      "GET",
		reqURI:       "https://localhost/hsm/v2/Inventory/RedfishEndpoints/" + xname,
		hmsdsRespEP:  nil,
		hmsdsRespErr: hmsds.ErrHMSDSArgMissing,
		expectedID:   xname,
		expectedResp: jsonErrHMSDSArgMissing,
	}, {
		reqType:      "GET",
		reqURI:       "https://localhost/hsm/v2/Inventory/RedfishEndpoints/" + xname,
		hmsdsRespEP:  nil,
		hmsdsRespErr: errors.New("unexpected DB error"),
		expectedID:   xname,
<<<<<<< HEAD
		expectedResp: json.RawMessage(`{"type":"about:blank","title":"Internal Server Error","detail":"failed to query DB.","status":500}` + "\n"),
=======
		expectedResp: json.RawMessage(`{"type":"about:blank","title":"Internal Server Error","status":500}` + "\n"),
>>>>>>> 8c7205d4
	}}

	for i, test := range tests {
		results.GetRFEndpointByID.Return.entry = test.hmsdsRespEP
		results.GetRFEndpointByID.Return.err = test.hmsdsRespErr
		req, err := http.NewRequest(test.reqType, test.reqURI, nil)
		if err != nil {
			t.Fatalf("an unexpected error '%s' occurred while creating request", err)
		}
		w := httptest.NewRecorder()

		router.ServeHTTP(w, req)
		if test.hmsdsRespErr == nil && test.hmsdsRespEP != nil && w.Code != http.StatusOK {
			t.Errorf("Response code was %v; want 200", w.Code)
		} else if (test.hmsdsRespErr != nil || test.hmsdsRespEP == nil) && w.Code == http.StatusOK {
			t.Errorf("Response code was %v; expected an error", w.Code)
		}

		if test.expectedID != results.GetRFEndpointByID.Input.id {
			t.Errorf("Test %v Failed: Expected endpoint ID is '%v'; Received endpoint ID '%v'", i, test.expectedID, results.GetRFEndpointByID.Input.id)
		}

		if strings.TrimSpace(string(test.expectedResp)) != strings.TrimSpace(string(w.Body.Bytes())) {
			t.Errorf("Test %v Failed: Expected body is '%v'; Received '%v'", i, string(test.expectedResp), w.Body)
		}
	}
}

func TestDoRedfishEndpointsGet(t *testing.T) {
	payload1, _ := json.Marshal(stest.TestRedfishEndpointArray)
	payload2, _ := json.Marshal(stest.TestRedfishEndpointArrayNodeBMCs)
	payload3, _ := json.Marshal(stest.TestRedfishEndpointArrayNodeBMC1)
	payload4, _ := json.Marshal(stest.TestRedfishEndpointArrayNodeBMC2)
	payload5, _ := json.Marshal(stest.TestRedfishEndpointArrayRouterBMCs)
	ssMockLDataRPArray := []sstorage.MockLookup{}
	for _, ep := range stest.TestRedfishEndpointArray.RedfishEndpoints {
		ssDataItem := sstorage.MockLookup{
			Output: sstorage.OutputLookup{
				Output: &compcreds.CompCredentials{
					Xname:    ep.ID,
					URL:      ep.FQDN + "/redfish/v2",
					Username: ep.User,
					Password: ep.Password,
				},
				Err: nil,
			},
		}
		ssMockLDataRPArray = append(ssMockLDataRPArray, ssDataItem)
	}
	ssMockLDataRPArrayNodeBMCs := []sstorage.MockLookup{}
	for _, ep := range stest.TestRedfishEndpointArrayNodeBMCs.RedfishEndpoints {
		ssDataItem := sstorage.MockLookup{
			Output: sstorage.OutputLookup{
				Output: &compcreds.CompCredentials{
					Xname:    ep.ID,
					URL:      ep.FQDN + "/redfish/v2",
					Username: ep.User,
					Password: ep.Password,
				},
				Err: nil,
			},
		}
		ssMockLDataRPArrayNodeBMCs = append(ssMockLDataRPArrayNodeBMCs, ssDataItem)
	}
	ssMockLDataRPArrayNodeBMC1 := []sstorage.MockLookup{}
	for _, ep := range stest.TestRedfishEndpointArrayNodeBMC1.RedfishEndpoints {
		ssDataItem := sstorage.MockLookup{
			Output: sstorage.OutputLookup{
				Output: &compcreds.CompCredentials{
					Xname:    ep.ID,
					URL:      ep.FQDN + "/redfish/v2",
					Username: ep.User,
					Password: ep.Password,
				},
				Err: nil,
			},
		}
		ssMockLDataRPArrayNodeBMC1 = append(ssMockLDataRPArrayNodeBMC1, ssDataItem)
	}
	ssMockLDataRPArrayNodeBMC2 := []sstorage.MockLookup{}
	for _, ep := range stest.TestRedfishEndpointArrayNodeBMC2.RedfishEndpoints {
		ssDataItem := sstorage.MockLookup{
			Output: sstorage.OutputLookup{
				Output: &compcreds.CompCredentials{
					Xname:    ep.ID,
					URL:      ep.FQDN + "/redfish/v2",
					Username: ep.User,
					Password: ep.Password,
				},
				Err: nil,
			},
		}
		ssMockLDataRPArrayNodeBMC2 = append(ssMockLDataRPArrayNodeBMC2, ssDataItem)
	}
	ssMockLDataRPArrayRouterBMCs := []sstorage.MockLookup{}
	for _, ep := range stest.TestRedfishEndpointArrayRouterBMCs.RedfishEndpoints {
		ssDataItem := sstorage.MockLookup{
			Output: sstorage.OutputLookup{
				Output: &compcreds.CompCredentials{
					Xname:    ep.ID,
					URL:      ep.FQDN + "/redfish/v2",
					Username: ep.User,
					Password: ep.Password,
				},
				Err: nil,
			},
		}
		ssMockLDataRPArrayRouterBMCs = append(ssMockLDataRPArrayRouterBMCs, ssDataItem)
	}

	tests := []struct {
		reqType        string
		reqURI         string
		ssRespLData    []sstorage.MockLookup
		hmsdsRespIDs   []*sm.RedfishEndpoint
		hmsdsRespErr   error
		expectedFilter hmsds.RedfishEPFilter
		expectedResp   []byte
	}{{
		"GET",
		"https://localhost/hsm/v2/Inventory/RedfishEndpoints",
		ssMockLDataRPArray,
		stest.TestRedfishEndpointArray.RedfishEndpoints,
		nil,
		hmsds.RedfishEPFilter{},
		payload1,
	}, {
		"GET",
		"https://localhost/hsm/v2/Inventory/RedfishEndpoints?type=nodeBMC",
		ssMockLDataRPArrayNodeBMCs,
		stest.TestRedfishEndpointArrayNodeBMCs.RedfishEndpoints,
		nil,
		hmsds.RedfishEPFilter{
			Type: []string{"nodeBMC"},
		},
		payload2,
	}, {
		"GET",
		"https://localhost/hsm/v2/Inventory/RedfishEndpoints?fqdn=" +
			stest.TestRedfishEndpointNodeBMC1.FQDN,
		ssMockLDataRPArrayNodeBMC1,
		stest.TestRedfishEndpointArrayNodeBMC1.RedfishEndpoints,
		nil,
		hmsds.RedfishEPFilter{
			FQDN: []string{stest.TestRedfishEndpointNodeBMC1.FQDN},
		},
		payload3,
	}, {
		"GET",
		"https://localhost/hsm/v2/Inventory/RedfishEndpoints?uuid=" +
			stest.TestRedfishEndpointNodeBMC2.UUID,
		ssMockLDataRPArrayNodeBMC2,
		stest.TestRedfishEndpointArrayNodeBMC2.RedfishEndpoints,
		nil,
		hmsds.RedfishEPFilter{
			UUID: []string{stest.TestRedfishEndpointNodeBMC2.UUID},
		},
		payload4,
	}, {
		"GET",
		"https://localhost/hsm/v2/Inventory/RedfishEndpoints?uuid=" +
			stest.TestRedfishEndpointNodeBMC2.UUID + "&type=nodebmc",
		ssMockLDataRPArrayNodeBMC2,
		stest.TestRedfishEndpointArrayNodeBMC2.RedfishEndpoints,
		nil,
		hmsds.RedfishEPFilter{
			Type: []string{"nodebmc"},
			UUID: []string{stest.TestRedfishEndpointNodeBMC2.UUID},
		},
		payload4,
	}, {
		"GET",
		"https://localhost/hsm/v2/Inventory/RedfishEndpoints?type=routerBMC",
		ssMockLDataRPArrayRouterBMCs,
		stest.TestRedfishEndpointArrayRouterBMCs.RedfishEndpoints,
		nil,
		hmsds.RedfishEPFilter{
			Type: []string{"routerBMC"},
		},
		payload5,
	}, {
		"GET",
		"https://localhost/hsm/v2/Inventory/RedfishEndpoints?type=foo",
		[]sstorage.MockLookup{},
		nil,
		hmsds.ErrHMSDSArgBadType,
		hmsds.RedfishEPFilter{
			Type: []string{"foo"},
		},
		json.RawMessage(`{"type":"about:blank","title":"Bad Request","detail":"bad query param: Argument was not a valid HMS Type","status":400}
`),
	}}

	// Use the mock secure storage
	ss, adapter := sstorage.NewMockAdapter()
	ccs := compcreds.NewCompCredStore("secret/hms-cred", ss)
	s.ss = ss
	s.ccs = ccs
	for i, test := range tests {
		adapter.LookupNum = 0
		adapter.LookupData = test.ssRespLData
		results.GetRFEndpointsFilter.Return.entries = test.hmsdsRespIDs
		results.GetRFEndpointsFilter.Return.err = test.hmsdsRespErr
		req, err := http.NewRequest(test.reqType, test.reqURI, nil)
		if err != nil {
			t.Fatalf("an error '%s' was not expected while creating request", err)
		}
		w := httptest.NewRecorder()
		router.ServeHTTP(w, req)

		if test.hmsdsRespErr == nil && w.Code != http.StatusOK {
			t.Errorf("Response code was %v; want 200", w.Code)
		} else if test.hmsdsRespErr != nil && w.Code == http.StatusOK {
			t.Errorf("Response code was %v; expected an error", w.Code)
		}

		if strings.TrimSpace(string(test.expectedResp)) !=
			strings.TrimSpace(string(w.Body.Bytes())) {

			t.Errorf("Test %v Failed: Expected body is '%v'; Received '%v'",
				i, string(test.expectedResp), w.Body)
		}
		// Testing filter no valid if there's an error.
		if test.hmsdsRespErr != nil {
			continue
		}

		if len(test.expectedFilter.Type) !=
			len(results.GetRFEndpointsFilter.Input.f.Type) ||
			len(test.expectedFilter.FQDN) !=
				len(results.GetRFEndpointsFilter.Input.f.FQDN) ||
			len(test.expectedFilter.UUID) !=
				len(results.GetRFEndpointsFilter.Input.f.UUID) {

			t.Errorf("Test %v Failed: Bad len: filter '%v'; Received filter '%v'",
				i, test.expectedFilter, results.GetRFEndpointsFilter.Input.f)

		} else if (len(test.expectedFilter.Type) > 0 &&
			test.expectedFilter.Type[0] !=
				results.GetRFEndpointsFilter.Input.f.Type[0]) ||
			(len(test.expectedFilter.FQDN) > 0 &&
				test.expectedFilter.FQDN[0] !=
					results.GetRFEndpointsFilter.Input.f.FQDN[0]) ||
			(len(test.expectedFilter.UUID) > 0 &&
				test.expectedFilter.UUID[0] !=
					results.GetRFEndpointsFilter.Input.f.UUID[0]) {

			t.Errorf("Test %v Failed: Expected filter '%v'; Received filter '%v'",
				i, test.expectedFilter, results.GetRFEndpointsFilter.Input.f)
		}
	}
}

func TestDoRedfishEndpointQueryGet(t *testing.T) {
	redfishEndpointArr := sm.RedfishEndpointArray{RedfishEndpoints: []*sm.RedfishEndpoint{&stest.TestRedfishEndpointNodeBMC1}}
	payload, _ := json.Marshal(redfishEndpointArr)

	tests := []struct {
		reqType      string
		reqURI       string
		hmsdsRespEPs []*sm.RedfishEndpoint
		hmsdsRespErr error
		expectedResp []byte
	}{{
		reqType:      "GET",
		reqURI:       "https://localhost/hsm/v2/Inventory/RedfishEndpoints/Query/s0",
		hmsdsRespEPs: []*sm.RedfishEndpoint{&stest.TestRedfishEndpointNodeBMC1},
		hmsdsRespErr: nil,
		expectedResp: payload,
	}, {
		reqType:      "GET",
		reqURI:       "https://localhost/hsm/v2/Inventory/RedfishEndpoints/Query/all",
		hmsdsRespEPs: []*sm.RedfishEndpoint{&stest.TestRedfishEndpointNodeBMC1},
		hmsdsRespErr: nil,
		expectedResp: payload,
	}, {
		reqType:      "GET",
		reqURI:       "https://localhost/hsm/v2/Inventory/RedfishEndpoints/Query/s0",
		hmsdsRespEPs: nil,
		hmsdsRespErr: nil,
		expectedResp: json.RawMessage(`{"RedfishEndpoints":null}` + "\n"),
	}, {
		reqType:      "GET",
		reqURI:       "https://localhost/hsm/v2/Inventory/RedfishEndpoints/Query/s0",
		hmsdsRespEPs: nil,
		hmsdsRespErr: hmsds.ErrHMSDSArgMissing,
		expectedResp: json.RawMessage(`{"type":"about:blank","title":"Internal Server Error","detail":"failed to query DB.","status":500}` + "\n"),
	}, {
		reqType:      "GET",
		reqURI:       "https://localhost/hsm/v2/Inventory/RedfishEndpoints/Query/s0",
		hmsdsRespEPs: nil,
		hmsdsRespErr: errors.New("Argument was not a valid xname"),
		expectedResp: json.RawMessage(`{"type":"about:blank","title":"Internal Server Error","detail":"failed to query DB.","status":500}` + "\n"),
	}}

	for i, test := range tests {
		results.GetRFEndpointsAll.Return.entries = test.hmsdsRespEPs
		results.GetRFEndpointsAll.Return.err = test.hmsdsRespErr
		req, err := http.NewRequest(test.reqType, test.reqURI, nil)
		if err != nil {
			t.Fatalf("an error '%s' was not expected while creating request", err)
		}
		w := httptest.NewRecorder()
		router.ServeHTTP(w, req)

		if test.hmsdsRespErr == nil && w.Code != http.StatusOK {
			t.Errorf("Response code was %v; want 200", w.Code)
		} else if test.hmsdsRespErr != nil && w.Code == http.StatusOK {
			t.Errorf("Response code was %v; expected an error", w.Code)
		}

		if strings.TrimSpace(string(test.expectedResp)) !=
			strings.TrimSpace(string(w.Body.Bytes())) {

			t.Errorf("Test %v Failed: Expected body is '%v'; Received '%v'",
				i, string(test.expectedResp), w.Body)
		}
	}
}

func TestDoRedfishEndpointDelete(t *testing.T) {
	tests := []struct {
		reqType         string
		reqURI          string
		hmsdsDidDelete  bool
		hmsdsExpectedId []string
		hmsdsRespErr    error
		expectedResp    []byte
	}{{
		reqType:         "DELETE",
		reqURI:          "https://localhost/hsm/v2/Inventory/RedfishEndpoints/x0c0s14b0",
		hmsdsDidDelete:  true,
		hmsdsExpectedId: []string{"x0c0s14b0"},
		hmsdsRespErr:    nil,
		expectedResp:    json.RawMessage(`{"code":0,"message":"deleted 1 entry"}` + "\n"),
	}, {
		reqType:         "DELETE",
		reqURI:          "https://localhost/hsm/v2/Inventory/RedfishEndpoints/x0c0s14b0",
		hmsdsDidDelete:  false,
		hmsdsExpectedId: []string{"x0c0s14b0"},
		hmsdsRespErr:    nil,
		expectedResp:    json.RawMessage(`{"type":"about:blank","title":"Not Found","detail":"no such xname.","status":404}` + "\n"),
	}, {
		reqType:         "DELETE",
		reqURI:          "https://localhost/hsm/v2/Inventory/RedfishEndpoints/ ",
		hmsdsDidDelete:  false,
		hmsdsExpectedId: []string{" "},
		hmsdsRespErr:    hmsds.ErrHMSDSArgBadID,
		expectedResp:    json.RawMessage(`{"type":"about:blank","title":"Bad Request","detail":"Argument was not a valid xname ID","status":400}` + "\n"),
	}, {
		reqType:         "DELETE",
		reqURI:          "https://localhost/hsm/v2/Inventory/RedfishEndpoints/x0c0s14b0",
		hmsdsDidDelete:  false,
		hmsdsExpectedId: []string{"x0c0s14b0"},
		hmsdsRespErr:    hmsds.ErrHMSDSArgBadID,
		expectedResp:    json.RawMessage(`{"type":"about:blank","title":"Bad Request","detail":"Argument was not a valid xname ID","status":400}` + "\n"),
	}, {
		reqType:         "DELETE",
		reqURI:          "https://localhost/hsm/v2/Inventory/RedfishEndpoints/x0c0s14b0",
		hmsdsDidDelete:  false,
		hmsdsExpectedId: []string{"x0c0s14b0"},
		hmsdsRespErr:    errors.New("Unknown error"),
<<<<<<< HEAD
		expectedResp:    json.RawMessage(`{"type":"about:blank","title":"Internal Server Error","detail":"failed to query DB.","status":500}` + "\n"),
=======
		expectedResp:    json.RawMessage(`{"type":"about:blank","title":"Internal Server Error","status":500}` + "\n"),
>>>>>>> 8c7205d4
	}}

	for i, test := range tests {
		results.DeleteRFEndpointByIDSetEmpty.Return.changed = test.hmsdsDidDelete
		results.DeleteRFEndpointByIDSetEmpty.Return.affectedIds = test.hmsdsExpectedId
		results.DeleteRFEndpointByIDSetEmpty.Return.err = test.hmsdsRespErr
		req, err := http.NewRequest(test.reqType, test.reqURI, nil)
		if err != nil {
			t.Fatalf("an error '%s' was not expected while creating request", err)
		}
		w := httptest.NewRecorder()

		router.ServeHTTP(w, req)
		if test.hmsdsRespErr == nil && test.hmsdsDidDelete && w.Code != http.StatusOK {
			t.Errorf("Response code was %v; want 200", w.Code)
		} else if (test.hmsdsRespErr != nil) && w.Code == http.StatusOK {
			t.Errorf("Response code was %v; expected an error", w.Code)
		}

		if strings.Join(test.hmsdsExpectedId, "") != results.DeleteRFEndpointByIDSetEmpty.Input.id {
			t.Errorf("Test %v Failed: Expected endpoint ID is '%v'; Received endpoint ID '%v'", i, test.hmsdsExpectedId, results.DeleteRFEndpointByIDSetEmpty.Input.id)
		}

		if bytes.Compare(test.expectedResp, w.Body.Bytes()) != 0 {
			t.Errorf("Test %v Failed: Expected body is '%v'; Received '%v'", i, string(test.expectedResp), w.Body)
		}
	}
}

func TestDoRedfishEndpointsDeleteAll(t *testing.T) {
	tests := []struct {
		reqType          string
		reqURI           string
		hmsdsRespCount   int64
		hmsdsExpectedIds []string
		hmsdsRespErr     error
		expectedResp     []byte
	}{{
		reqType:          "DELETE",
		reqURI:           "https://localhost/hsm/v2/Inventory/RedfishEndpoints",
		hmsdsRespCount:   1,
		hmsdsExpectedIds: []string{"x0c0s14b0"},
		hmsdsRespErr:     nil,
		expectedResp:     json.RawMessage(`{"code":0,"message":"deleted 1 entries"}`),
	}, {
		reqType:          "DELETE",
		reqURI:           "https://localhost/hsm/v2/Inventory/RedfishEndpoints",
		hmsdsRespCount:   4,
		hmsdsExpectedIds: []string{"x0c0s14b0", "x0c0s15b0", "x0c0s16b0", "x0c0s17b0"},
		hmsdsRespErr:     nil,
		expectedResp:     json.RawMessage(`{"code":0,"message":"deleted 4 entries"}`),
	}, {
		reqType:          "DELETE",
		reqURI:           "https://localhost/hsm/v2/Inventory/RedfishEndpoints",
		hmsdsRespCount:   0,
		hmsdsExpectedIds: []string{""},
		hmsdsRespErr:     nil,
		expectedResp:     json.RawMessage(`{"type":"about:blank","title":"Not Found","detail":"no entries to delete","status":404}`),
	}, {
		reqType:          "DELETE",
		reqURI:           "https://localhost/hsm/v2/Inventory/RedfishEndpoints",
		hmsdsRespCount:   0,
		hmsdsExpectedIds: []string{""},
		hmsdsRespErr:     hmsds.ErrHMSDSArgBadID,
		expectedResp:     json.RawMessage(`{"type":"about:blank","title":"Internal Server Error","detail":"DB query failed.","status":500}` + "\n"),
	}, {
		reqType:          "DELETE",
		reqURI:           "https://localhost/hsm/v2/Inventory/RedfishEndpoints",
		hmsdsRespCount:   0,
		hmsdsExpectedIds: []string{""},
		hmsdsRespErr:     errors.New("DB Error"),
		expectedResp:     json.RawMessage(`{"type":"about:blank","title":"Internal Server Error","detail":"DB query failed.","status":500}` + "\n"),
	}}

	for i, test := range tests {
		results.DeleteRFEndpointsAllSetEmpty.Return.numRows = test.hmsdsRespCount
		results.DeleteRFEndpointsAllSetEmpty.Return.affectedIds = test.hmsdsExpectedIds
		results.DeleteRFEndpointsAllSetEmpty.Return.err = test.hmsdsRespErr
		req, err := http.NewRequest(test.reqType, test.reqURI, nil)
		if err != nil {
			t.Fatalf("an error '%s' was not expected while creating request", err)
		}
		w := httptest.NewRecorder()
		router.ServeHTTP(w, req)

		if test.hmsdsRespErr == nil && test.hmsdsRespCount > 0 && w.Code != http.StatusOK {
			t.Errorf("Test %v Failed: Response code was %v; want 200", i, w.Code)
		} else if (test.hmsdsRespErr != nil || test.hmsdsRespCount == 0) && w.Code == http.StatusOK {
			t.Errorf("Test %v Failed: Response code was %v; expected an error", i, w.Code)
		}

		if strings.TrimSpace(string(test.expectedResp)) !=
			strings.TrimSpace(string(w.Body.Bytes())) {

			t.Errorf("Test %v Failed: Expected body is '%v'; Received '%v'",
				i, string(test.expectedResp), w.Body)
		}
	}
}

func TestDoRedfishEndpointPut(t *testing.T) {
	var writeVaultInitial = s.writeVault
	defer func() {
		s.writeVault = writeVaultInitial
	}()
	s.writeVault = false

	var rawRFEEnabled = true
	var rawRFEUseSSDP = false
	var rawRFEMACRequired = false
	var rawRFERediscOnUpdate = true
	rawRedfishEndpoint := rf.RawRedfishEP{"x0c0s14b0", "NodeBMC", "", "10.10.255.11", "local", "10.10.255.11", &rawRFEEnabled, "d4c6d22f-6983-42d8-8e6e-e1fd6d675c17", "root", "********", &rawRFEUseSSDP, &rawRFEMACRequired, "", "", &rawRFERediscOnUpdate, ""}
	redfishEndpointDescPtr, _ := rf.NewRedfishEPDescription(&rawRedfishEndpoint)
	redfishEndpointPtr := sm.NewRedfishEndpoint(redfishEndpointDescPtr)

	tests := []struct {
		reqType              string
		reqURI               string
		reqBody              []byte
		expectedRedfishEP    *sm.RedfishEndpoint
		hmsdsRespEntry       *sm.RedfishEndpoint
		hmsdsRespAffectedIds []string
		hmsdsRespErr         error
		expectedResp         []byte
	}{{
		reqType:              "PUT",
		reqURI:               "https://localhost/hsm/v2/Inventory/RedfishEndpoints/x0c0s14b0",
		reqBody:              json.RawMessage(`{"Type":"NodeBMC","Hostname":"10.10.255.11","Domain":"local","FQDN":"10.10.255.11","Enabled":true,"UUID":"d4c6d22f-6983-42d8-8e6e-e1fd6d675c17","User":"root","Password":"********","IPAddress":"10.10.255.11","RediscoverOnUpdate":true,"DiscoveryInfo":{"LastDiscoveryStatus":"NotYetQueried"}}`),
		expectedRedfishEP:    redfishEndpointPtr,
		hmsdsRespEntry:       redfishEndpointPtr,
		hmsdsRespAffectedIds: []string{"x0c0s14b0"},
		hmsdsRespErr:         nil,
		expectedResp:         json.RawMessage(`{"ID":"x0c0s14b0","Type":"NodeBMC","Hostname":"10.10.255.11","Domain":"local","FQDN":"10.10.255.11","Enabled":true,"UUID":"d4c6d22f-6983-42d8-8e6e-e1fd6d675c17","User":"root","Password":"********","IPAddress":"10.10.255.11","RediscoverOnUpdate":true,"DiscoveryInfo":{"LastDiscoveryStatus":"NotYetQueried"}}` + "\n"),
	}, {
		reqType:              "PUT",
		reqURI:               "https://localhost/hsm/v2/Inventory/RedfishEndpoints/x0c0s14b0",
		reqBody:              json.RawMessage(`{"Type":"NodeBMC","Hostname":"10.10.255.11","Domain":"local","FQDN":"10.10.255.11","Enabled":true,"UUID":"d4c6d22f-6983-42d8-8e6e-e1fd6d675c17","User":"root","Password":"********","IPAddress":"10.10.255.11","RediscoverOnUpdate":true,"DiscoveryInfo":{"LastDiscoveryStatus":"NotYetQueried"}}`),
		expectedRedfishEP:    &sm.RedfishEndpoint{},
		hmsdsRespEntry:       redfishEndpointPtr,
		hmsdsRespAffectedIds: []string{"x0c0s14b0"},
		hmsdsRespErr:         hmsds.ErrHMSDSArgNoMatch,
		expectedResp:         json.RawMessage(`{"type":"about:blank","title":"Internal Server Error","detail":"operation 'PUT' failed during store","status":500}` + "\n"),
	}, {
		reqType:              "PUT",
		reqURI:               "https://localhost/hsm/v2/Inventory/RedfishEndpoints/x0c0s14b0",
		reqBody:              json.RawMessage(`{"Type":"NodeBMC","Hostname":"10.10.255.11","Domain":"local","FQDN":"10.10.255.11","Enabled":true,"UUID":"d4c6d22f-6983-42d8-8e6e-e1fd6d675c17","User":"root","Password":"********","IPAddress":"10.10.255.11","RediscoverOnUpdate":true,"DiscoveryInfo":{"LastDiscoveryStatus":"NotYetQueried"}}`),
		expectedRedfishEP:    &sm.RedfishEndpoint{},
		hmsdsRespEntry:       redfishEndpointPtr,
		hmsdsRespAffectedIds: []string{"x0c0s14b0"},
		hmsdsRespErr:         hmsds.ErrHMSDSArgBadID,
		expectedResp:         json.RawMessage(`{"type":"about:blank","title":"Internal Server Error","detail":"operation 'PUT' failed during store","status":500}` + "\n"),
	}, {
		reqType:              "PUT",
		reqURI:               "https://localhost/hsm/v2/Inventory/RedfishEndpoints/x0c0s14b0",
		reqBody:              json.RawMessage(`{"ID":"x0c0s16b1","Type":"NodeBMC","Hostname":"10.10.255.11","Domain":"local","FQDN":"10.10.255.11","Enabled":true,"UUID":"d4c6d22f-6983-42d8-8e6e-e1fd6d675c17","User":"root","Password":"********","IPAddress":"10.10.255.11","RediscoverOnUpdate":true,"DiscoveryInfo":{"LastDiscoveryStatus":"NotYetQueried"}}`),
		expectedRedfishEP:    &sm.RedfishEndpoint{},
		hmsdsRespEntry:       redfishEndpointPtr,
		hmsdsRespAffectedIds: []string{"x0c0s14b0"},
		hmsdsRespErr:         hmsds.ErrHMSDSArgBadID,
		expectedResp:         json.RawMessage(`{"type":"about:blank","title":"Bad Request","detail":"xname in URL and PUT body do not match","status":400}` + "\n"),
	}}

	for i, test := range tests {
		results.UpdateRFEndpointNoDiscInfo.Input.ep = redfishEndpointPtr
		results.UpdateRFEndpointNoDiscInfo.Return.entry = test.hmsdsRespEntry
		results.UpdateRFEndpointNoDiscInfo.Return.affectedIds = test.hmsdsRespAffectedIds
		results.UpdateRFEndpointNoDiscInfo.Return.err = test.hmsdsRespErr
		req, err := http.NewRequest(test.reqType, test.reqURI, bytes.NewBuffer(test.reqBody))
		if err != nil {
			t.Fatalf("an error '%s' was not expected while creating request", err)
		}
		w := httptest.NewRecorder()

		router.ServeHTTP(w, req)
		if test.hmsdsRespErr == nil && test.expectedRedfishEP != nil && w.Code != http.StatusOK {
			t.Errorf("Response code was %v; want 200", w.Code)
		} else if (test.hmsdsRespErr != nil || test.expectedRedfishEP == nil) && w.Code == http.StatusOK {
			t.Errorf("Response code was %v; expected an error", w.Code)
		}

		if bytes.Compare(test.expectedResp, w.Body.Bytes()) != 0 {
			t.Errorf("Test %v Failed: Expected body is '%v'; Received '%v'", i, string(test.expectedResp), w.Body)
		}
	}
}

func TestDoRedfishEndpointsPost(t *testing.T) {
	var writeVaultInitial = s.writeVault
	defer func() {
		s.writeVault = writeVaultInitial
	}()
	s.writeVault = false

	redfishEndpointArr1 := &stest.TestRedfishEndpointArrayNodeBMC1
	payload1, _ := json.Marshal(redfishEndpointArr1)

	redfishEndpointArr2 := &stest.TestRedfishEndpointArray
	payload2, _ := json.Marshal(redfishEndpointArr2)

	tests := []struct {
		reqType            string
		reqURI             string
		reqBody            []byte
		expectedRedfishEPs *sm.RedfishEndpointArray
		hmsdsRespErr       error
		expectedResp       []byte
	}{{
		reqType:            "POST",
		reqURI:             "https://localhost/hsm/v2/Inventory/RedfishEndpoints",
		reqBody:            payload1,
		expectedRedfishEPs: redfishEndpointArr1,
		hmsdsRespErr:       nil,
		expectedResp:       json.RawMessage(`[{"URI":"/hsm/v2/Inventory/RedfishEndpoints/x0c0s14b0"}]` + "\n"),
	}, {
		reqType:            "POST",
		reqURI:             "https://localhost/hsm/v2/Inventory/RedfishEndpoints",
		reqBody:            payload2,
		expectedRedfishEPs: redfishEndpointArr2,
		hmsdsRespErr:       nil,
		expectedResp:       json.RawMessage(`[{"URI":"/hsm/v2/Inventory/RedfishEndpoints/x0c0s14b0"},{"URI":"/hsm/v2/Inventory/RedfishEndpoints/x11c0s1b0"},{"URI":"/hsm/v2/Inventory/RedfishEndpoints/x11c0r1b0"},{"URI":"/hsm/v2/Inventory/RedfishEndpoints/x6c1b0"}]` + "\n"),
	}, {
		reqType:            "POST",
		reqURI:             "https://localhost/hsm/v2/Inventory/RedfishEndpoints",
		reqBody:            payload2,
		expectedRedfishEPs: redfishEndpointArr2,
		hmsdsRespErr:       errors.New("Unknown Error"),
		expectedResp:       json.RawMessage(`{"type":"about:blank","title":"Internal Server Error","detail":"operation 'POST' failed during store. ","status":500}` + "\n"),
	}, {
		reqType:            "POST",
		reqURI:             "https://localhost/hsm/v2/Inventory/RedfishEndpoints",
		reqBody:            payload2,
		expectedRedfishEPs: redfishEndpointArr2,
		hmsdsRespErr:       hmsds.ErrHMSDSArgBadID,
		expectedResp:       json.RawMessage(`{"type":"about:blank","title":"Internal Server Error","detail":"operation 'POST' failed during store. ","status":500}` + "\n"),
	}}

	for i, test := range tests {
		if i == 0 {
			results.InsertRFEndpoints.Input.eps = redfishEndpointArr1
		} else {
			results.InsertRFEndpoints.Input.eps = redfishEndpointArr2
		}
		results.InsertRFEndpoints.Return.err = test.hmsdsRespErr
		req, err := http.NewRequest(test.reqType, test.reqURI, bytes.NewBuffer(test.reqBody))
		if err != nil {
			t.Fatalf("an error '%s' was not expected while creating request", err)
		}
		w := httptest.NewRecorder()

		router.ServeHTTP(w, req)
		if test.hmsdsRespErr == nil && test.expectedRedfishEPs != nil && w.Code != http.StatusCreated {
			t.Errorf("Response code was %v; want 201", w.Code)
		} else if (test.hmsdsRespErr != nil || test.expectedRedfishEPs == nil) && w.Code == http.StatusCreated {
			t.Errorf("Response code was %v; expected an error", w.Code)
		}

		if bytes.Compare(test.expectedResp, w.Body.Bytes()) != 0 {
			t.Errorf("Test %v Failed: Expected body is '%v'; Received '%v'", i, string(test.expectedResp), w.Body)
		}
	}
}

/////////////////////////////////////////////////////////////////////////////
// ComponentEndpoints
//////////////////////////////////////////////////////////////////////////////

func TestDoComponentEndpointGet(t *testing.T) {
	xname := stest.TestCompEndpointNodeBMC.ID
	payload, _ := json.Marshal(&stest.TestCompEndpointNodeBMC)

	tests := []struct {
		reqType      string
		reqURI       string
		hmsdsRespEP  *sm.ComponentEndpoint
		hmsdsRespErr error
		expectedID   string
		expectedResp []byte
	}{{
		reqType:      "GET",
		reqURI:       "https://localhost/hsm/v2/Inventory/ComponentEndpoints/" + xname,
		hmsdsRespEP:  &stest.TestCompEndpointNodeBMC,
		hmsdsRespErr: nil,
		expectedID:   xname,
		expectedResp: payload,
	}, {
		reqType:      "GET",
		reqURI:       "https://localhost/hsm/v2/Inventory/ComponentEndpoints/" + xname,
		hmsdsRespEP:  nil,
		hmsdsRespErr: nil,
		expectedID:   xname,
		expectedResp: json.RawMessage(`{"type":"about:blank","title":"Not Found","detail":"no such xname.","status":404}` + "\n"),
	}, {
		reqType:      "GET",
		reqURI:       "https://localhost/hsm/v2/Inventory/ComponentEndpoints/" + xname,
		hmsdsRespEP:  nil,
		hmsdsRespErr: hmsds.ErrHMSDSArgMissing,
		expectedID:   xname,
		expectedResp: jsonErrHMSDSArgMissing,
	}, {
		reqType:      "GET",
		reqURI:       "https://localhost/hsm/v2/Inventory/ComponentEndpoints/" + xname,
		hmsdsRespEP:  nil,
		hmsdsRespErr: errors.New("unexpected DB error"),
		expectedID:   xname,
<<<<<<< HEAD
		expectedResp: json.RawMessage(`{"type":"about:blank","title":"Internal Server Error","detail":"failed to query DB.","status":500}` + "\n"),
=======
		expectedResp: json.RawMessage(`{"type":"about:blank","title":"Internal Server Error","status":500}` + "\n"),
>>>>>>> 8c7205d4
	}}

	for i, test := range tests {
		results.GetCompEndpointByID.Return.entry = test.hmsdsRespEP
		results.GetCompEndpointByID.Return.err = test.hmsdsRespErr
		req, err := http.NewRequest(test.reqType, test.reqURI, nil)
		if err != nil {
			t.Fatalf("an unexpected error '%s' occurred while creating request", err)
		}
		w := httptest.NewRecorder()

		router.ServeHTTP(w, req)
		if test.hmsdsRespErr == nil && test.hmsdsRespEP != nil && w.Code != http.StatusOK {
			t.Errorf("Response code was %v; want 200", w.Code)
		} else if (test.hmsdsRespErr != nil || test.hmsdsRespEP == nil) && w.Code == http.StatusOK {
			t.Errorf("Response code was %v; expected an error", w.Code)
		}

		if test.expectedID != results.GetCompEndpointByID.Input.id {
			t.Errorf("Test %v Failed: Expected endpoint ID is '%v'; Received endpoint ID '%v'", i, test.expectedID, results.GetCompEndpointByID.Input.id)
		}

		if strings.TrimSpace(string(test.expectedResp)) != strings.TrimSpace(string(w.Body.Bytes())) {
			t.Errorf("Test %v Failed: Expected body is '%v'; Received '%v'", i, string(test.expectedResp), w.Body)
		}
	}
}

func TestDoComponentEndpointsGet(t *testing.T) {
	componentEndpointArray := sm.ComponentEndpointArray{ComponentEndpoints: stest.SampleCompEndpoints}
	payload, _ := json.Marshal(componentEndpointArray)

	tests := []struct {
		reqType        string
		reqURI         string
		hmsdsRespEPs   []*sm.ComponentEndpoint
		hmsdsRespErr   error
		expectedFilter *hmsds.CompEPFilter
		expectedResp   []byte
		expectError    bool
	}{{
		reqType:        "GET",
		reqURI:         "https://localhost/hsm/v2/Inventory/ComponentEndpoints",
		hmsdsRespEPs:   stest.SampleCompEndpoints,
		hmsdsRespErr:   nil,
		expectedFilter: &hmsds.CompEPFilter{},
		expectedResp:   payload,
		expectError:    false,
	}, {
		reqType:      "GET",
		reqURI:       "https://localhost/hsm/v2/Inventory/ComponentEndpoints?id=x1c4",
		hmsdsRespEPs: stest.SampleCompEndpoints,
		hmsdsRespErr: nil,
		expectedFilter: &hmsds.CompEPFilter{
			ID: []string{"x1c4"},
		},
		expectedResp: payload,
		expectError:  false,
	}, {
		reqType:      "GET",
		reqURI:       "https://localhost/hsm/v2/Inventory/ComponentEndpoints?redfish_ep=x1c4b0",
		hmsdsRespEPs: stest.SampleCompEndpoints,
		hmsdsRespErr: nil,
		expectedFilter: &hmsds.CompEPFilter{
			RfEndpointID: []string{"x1c4b0"},
		},
		expectedResp: payload,
		expectError:  false,
	}, {
		reqType:      "GET",
		reqURI:       "https://localhost/hsm/v2/Inventory/ComponentEndpoints?type=NodeBMC",
		hmsdsRespEPs: stest.SampleCompEndpoints,
		hmsdsRespErr: nil,
		expectedFilter: &hmsds.CompEPFilter{
			Type: []string{"NodeBMC"},
		},
		expectedResp: payload,
		expectError:  false,
	}, {
		reqType:      "GET",
		reqURI:       "https://localhost/hsm/v2/Inventory/ComponentEndpoints?redfish_type=Chassis",
		hmsdsRespEPs: stest.SampleCompEndpoints,
		hmsdsRespErr: nil,
		expectedFilter: &hmsds.CompEPFilter{
			RedfishType: []string{"Chassis"},
		},
		expectedResp: payload,
		expectError:  false,
	}, {
		reqType:      "GET",
		reqURI:       "https://localhost/hsm/v2/Inventory/ComponentEndpoints?id=x1c4&redfish_ep=x1c4b0&type=Chassis&redfish_type=Chassis",
		hmsdsRespEPs: stest.SampleCompEndpoints,
		hmsdsRespErr: nil,
		expectedFilter: &hmsds.CompEPFilter{
			ID:           []string{"x1c4"},
			RfEndpointID: []string{"x1c4b0"},
			Type:         []string{"Chassis"},
			RedfishType:  []string{"Chassis"},
		},
		expectedResp: payload,
		expectError:  false,
	}, {
		reqType:      "GET",
		reqURI:       "https://localhost/hsm/v2/Inventory/ComponentEndpoints?type=fake",
		hmsdsRespEPs: stest.SampleCompEndpoints,
		hmsdsRespErr: hmsds.ErrHMSDSArgBadType,
		expectedFilter: &hmsds.CompEPFilter{
			Type: []string{"fake"},
		},
		expectedResp: json.RawMessage(`{"type":"about:blank","title":"Bad Request","detail":"bad query param: Argument was not a valid HMS Type","status":400}` + "\n"),
		expectError:  true,
	}, {
		reqType:        "GET",
		reqURI:         "https://localhost/hsm/v2/Inventory/ComponentEndpoints",
		hmsdsRespEPs:   stest.SampleCompEndpoints,
		hmsdsRespErr:   errors.New("Unknown error"),
		expectedFilter: &hmsds.CompEPFilter{},
<<<<<<< HEAD
		expectedResp:   json.RawMessage(`{"type":"about:blank","title":"Internal Server Error","detail":"failed to query DB.","status":500}` + "\n"),
=======
		expectedResp:   json.RawMessage(`{"type":"about:blank","title":"Internal Server Error","status":500}` + "\n"),
>>>>>>> 8c7205d4
		expectError:    true,
	}}

	for i, test := range tests {
		results.GetCompEndpointsFilter.Return.entries = test.hmsdsRespEPs
		results.GetCompEndpointsFilter.Return.err = test.hmsdsRespErr
		req, err := http.NewRequest(test.reqType, test.reqURI, nil)
		if err != nil {
			t.Fatalf("an error '%s' was not expected while creating request", err)
		}
		w := httptest.NewRecorder()
		router.ServeHTTP(w, req)

		if test.hmsdsRespErr == nil && w.Code != http.StatusOK {
			t.Errorf("Test %v Failed: Response code was %v; want 200", i, w.Code)
		} else if test.hmsdsRespErr != nil && w.Code == http.StatusOK {
			t.Errorf("Test %v Failed: Response code was %v; expected an error", i, w.Code)
		}

		if !test.expectError || test.hmsdsRespErr != nil {
			if !reflect.DeepEqual(test.expectedFilter, results.GetCompEndpointsFilter.Input.f) {
				t.Errorf("Test %v Failed: Expected component endpoint filter is '%v'; Received '%v'", i, test.expectedFilter, results.GetCompEndpointsFilter.Input.f)
			}
		}

		if strings.TrimSpace(string(test.expectedResp)) != strings.TrimSpace(string(w.Body.Bytes())) {
			t.Errorf("Test %v Failed: Expected body is '%v';\n Received '%v'", i, string(test.expectedResp), w.Body)
		}
	}
}

func TestDoComponentEndpointDelete(t *testing.T) {
	tests := []struct {
		reqType         string
		reqURI          string
		hmsdsDidDelete  bool
		hmsdsExpectedId []string
		hmsdsRespErr    error
		expectedResp    []byte
	}{{
		reqType:         "DELETE",
		reqURI:          "https://localhost/hsm/v2/Inventory/ComponentEndpoints/x1c4",
		hmsdsDidDelete:  true,
		hmsdsExpectedId: []string{"x1c4"},
		hmsdsRespErr:    nil,
		expectedResp:    json.RawMessage(`{"code":0,"message":"deleted 1 entry"}` + "\n"),
	}, {
		reqType:         "DELETE",
		reqURI:          "https://localhost/hsm/v2/Inventory/ComponentEndpoints/x1c4",
		hmsdsDidDelete:  false,
		hmsdsExpectedId: []string{"x1c4"},
		hmsdsRespErr:    nil,
		expectedResp:    json.RawMessage(`{"type":"about:blank","title":"Not Found","detail":"no such xname.","status":404}` + "\n"),
	}, {
		reqType:         "DELETE",
		reqURI:          "https://localhost/hsm/v2/Inventory/ComponentEndpoints/ ",
		hmsdsDidDelete:  false,
		hmsdsExpectedId: []string{" "},
		hmsdsRespErr:    hmsds.ErrHMSDSArgBadID,
		expectedResp:    json.RawMessage(`{"type":"about:blank","title":"Bad Request","detail":"Argument was not a valid xname ID","status":400}` + "\n"),
	}, {
		reqType:         "DELETE",
		reqURI:          "https://localhost/hsm/v2/Inventory/ComponentEndpoints/x1c4",
		hmsdsDidDelete:  false,
		hmsdsExpectedId: []string{"x1c4"},
		hmsdsRespErr:    hmsds.ErrHMSDSArgBadID,
		expectedResp:    json.RawMessage(`{"type":"about:blank","title":"Bad Request","detail":"Argument was not a valid xname ID","status":400}` + "\n"),
	}, {
		reqType:         "DELETE",
		reqURI:          "https://localhost/hsm/v2/Inventory/ComponentEndpoints/x1c4",
		hmsdsDidDelete:  false,
		hmsdsExpectedId: []string{"x1c4"},
		hmsdsRespErr:    errors.New("Unknown error"),
<<<<<<< HEAD
		expectedResp:    json.RawMessage(`{"type":"about:blank","title":"Internal Server Error","detail":"failed to query DB.","status":500}` + "\n"),
=======
		expectedResp:    json.RawMessage(`{"type":"about:blank","title":"Internal Server Error","status":500}` + "\n"),
>>>>>>> 8c7205d4
	}}

	for i, test := range tests {
		results.DeleteCompEndpointByIDSetEmpty.Return.changed = test.hmsdsDidDelete
		results.DeleteCompEndpointByIDSetEmpty.Return.affectedIds = test.hmsdsExpectedId
		results.DeleteCompEndpointByIDSetEmpty.Return.err = test.hmsdsRespErr
		req, err := http.NewRequest(test.reqType, test.reqURI, nil)
		if err != nil {
			t.Fatalf("an error '%s' was not expected while creating request", err)
		}
		w := httptest.NewRecorder()

		router.ServeHTTP(w, req)
		if test.hmsdsRespErr == nil && test.hmsdsDidDelete && w.Code != http.StatusOK {
			t.Errorf("Response code was %v; want 200", w.Code)
		} else if (test.hmsdsRespErr != nil) && w.Code == http.StatusOK {
			t.Errorf("Response code was %v; expected an error", w.Code)
		}

		if strings.Join(test.hmsdsExpectedId, "") != results.DeleteCompEndpointByIDSetEmpty.Input.id {
			t.Errorf("Test %v Failed: Expected endpoint ID is '%v'; Received endpoint ID '%v'", i, test.hmsdsExpectedId, results.DeleteCompEndpointByIDSetEmpty.Input.id)
		}

		if bytes.Compare(test.expectedResp, w.Body.Bytes()) != 0 {
			t.Errorf("Test %v Failed: Expected body is '%v'; Received '%v'", i, string(test.expectedResp), w.Body)
		}
	}
}

func TestDoComponentEndpointsDeleteAll(t *testing.T) {
	tests := []struct {
		reqType          string
		reqURI           string
		hmsdsRespCount   int64
		hmsdsExpectedIds []string
		hmsdsRespErr     error
		expectedResp     []byte
	}{{
		reqType:          "DELETE",
		reqURI:           "https://localhost/hsm/v2/Inventory/ComponentEndpoints",
		hmsdsRespCount:   1,
		hmsdsExpectedIds: []string{"x0c0s14b0"},
		hmsdsRespErr:     nil,
		expectedResp:     json.RawMessage(`{"code":0,"message":"deleted 1 entries"}`),
	}, {
		reqType:          "DELETE",
		reqURI:           "https://localhost/hsm/v2/Inventory/ComponentEndpoints",
		hmsdsRespCount:   4,
		hmsdsExpectedIds: []string{"x1c4", "x1c5", "x1c6", "x1c7"},
		hmsdsRespErr:     nil,
		expectedResp:     json.RawMessage(`{"code":0,"message":"deleted 4 entries"}`),
	}, {
		reqType:          "DELETE",
		reqURI:           "https://localhost/hsm/v2/Inventory/ComponentEndpoints",
		hmsdsRespCount:   0,
		hmsdsExpectedIds: []string{""},
		hmsdsRespErr:     nil,
		expectedResp:     json.RawMessage(`{"type":"about:blank","title":"Not Found","detail":"no entries to delete","status":404}`),
	}, {
		reqType:          "DELETE",
		reqURI:           "https://localhost/hsm/v2/Inventory/ComponentEndpoints",
		hmsdsRespCount:   0,
		hmsdsExpectedIds: []string{""},
		hmsdsRespErr:     hmsds.ErrHMSDSArgBadID,
		expectedResp:     json.RawMessage(`{"type":"about:blank","title":"Internal Server Error","detail":"DB query failed.","status":500}` + "\n"),
	}, {
		reqType:          "DELETE",
		reqURI:           "https://localhost/hsm/v2/Inventory/ComponentEndpoints",
		hmsdsRespCount:   0,
		hmsdsExpectedIds: []string{""},
		hmsdsRespErr:     errors.New("DB Error"),
		expectedResp:     json.RawMessage(`{"type":"about:blank","title":"Internal Server Error","detail":"DB query failed.","status":500}` + "\n"),
	}}

	for i, test := range tests {
		results.DeleteCompEndpointsAllSetEmpty.Return.numRows = test.hmsdsRespCount
		results.DeleteCompEndpointsAllSetEmpty.Return.affectedIds = test.hmsdsExpectedIds
		results.DeleteCompEndpointsAllSetEmpty.Return.err = test.hmsdsRespErr
		req, err := http.NewRequest(test.reqType, test.reqURI, nil)
		if err != nil {
			t.Fatalf("an error '%s' was not expected while creating request", err)
		}
		w := httptest.NewRecorder()
		router.ServeHTTP(w, req)

		if test.hmsdsRespErr == nil && test.hmsdsRespCount > 0 && w.Code != http.StatusOK {
			t.Errorf("Test %v Failed: Response code was %v; want 200", i, w.Code)
		} else if (test.hmsdsRespErr != nil || test.hmsdsRespCount == 0) && w.Code == http.StatusOK {
			t.Errorf("Test %v Failed: Response code was %v; expected an error", i, w.Code)
		}

		if strings.TrimSpace(string(test.expectedResp)) !=
			strings.TrimSpace(string(w.Body.Bytes())) {

			t.Errorf("Test %v Failed: Expected body is '%v'; Received '%v'",
				i, string(test.expectedResp), w.Body)
		}
	}
}

///////////////////////////////////////////////////////////////////////////////
// ServiceEndpoints
///////////////////////////////////////////////////////////////////////////////

func TestDoServiceEndpointGet(t *testing.T) {
	payload1, _ := json.Marshal(stest.TestServiceEndpointUpdate1)

	tests := []struct {
		reqType      string
		reqURI       string
		hmsdsRespID  *sm.ServiceEndpoint
		hmsdsRespErr error
		expectedSVC  string
		expectedID   string
		expectedResp []byte
	}{{
		reqType:      "GET",
		reqURI:       "https://localhost/hsm/v2/Inventory/ServiceEndpoints/UpdateService/RedfishEndpoints/x0c0s21b0",
		hmsdsRespID:  &stest.TestServiceEndpointUpdate1,
		hmsdsRespErr: nil,
		expectedSVC:  "UpdateService",
		expectedID:   "x0c0s21b0",
		expectedResp: payload1,
	}, {
		reqType:      "GET",
		reqURI:       "https://localhost/hsm/v2/Inventory/ServiceEndpoints/UpdateService/RedfishEndpoints/foo",
		hmsdsRespID:  nil,
		hmsdsRespErr: hmsds.ErrHMSDSArgBadID,
		expectedSVC:  "UpdateService",
		expectedID:   "foo",
		expectedResp: json.RawMessage(`{"type":"about:blank","title":"Bad Request","detail":"Argument was not a valid xname ID","status":400}`),
	}, {
		reqType:      "GET",
		reqURI:       "https://localhost/hsm/v2/Inventory/ServiceEndpoints/UpdateService/RedfishEndpoints/foo",
		hmsdsRespID:  nil,
		hmsdsRespErr: errors.New("Argument was not a valid xname"),
		expectedSVC:  "UpdateService",
		expectedID:   "foo",
		expectedResp: json.RawMessage(`{"type":"about:blank","title":"Internal Server Error","status":500}`),
	}, {
		reqType:      "GET",
		reqURI:       "https://localhost/hsm/v2/Inventory/ServiceEndpoints/foo/RedfishEndpoints/x0c0s21b0",
		hmsdsRespID:  nil,
		hmsdsRespErr: nil,
		expectedSVC:  "foo",
		expectedID:   "x0c0s21b0",
		expectedResp: json.RawMessage(`{"type":"about:blank","title":"Not Found","detail":"no such service under redfish endpoint.","status":404}`),
	}}

	for i, test := range tests {
		results.GetServiceEndpointByID.Return.entry = test.hmsdsRespID
		results.GetServiceEndpointByID.Return.err = test.hmsdsRespErr
		req, err := http.NewRequest(test.reqType, test.reqURI, nil)
		if err != nil {
			t.Fatalf("an error '%s' was not expected while creating request", err)
		}
		w := httptest.NewRecorder()
		router.ServeHTTP(w, req)

		if test.hmsdsRespErr == nil && test.hmsdsRespID != nil && w.Code != http.StatusOK {
			t.Errorf("Test %v Failed: Response code was %v; want 200", i, w.Code)
		} else if (test.hmsdsRespErr != nil || test.hmsdsRespID == nil) && w.Code == http.StatusOK {
			t.Errorf("Test %v Failed: Response code was %v; expected an error", i, w.Code)
		}

		if strings.TrimSpace(string(test.expectedResp)) !=
			strings.TrimSpace(string(w.Body.Bytes())) {

			t.Errorf("Test %v Failed: Expected body is '%v'; Received '%v'",
				i, string(test.expectedResp), w.Body)
		}
		// Testing filter not valid if there's an error.
		if test.hmsdsRespErr != nil {
			continue
		}

		if test.expectedSVC != results.GetServiceEndpointByID.Input.svc {
			t.Errorf("Test %v Failed: Expected service '%v'; Received service '%v'",
				i, test.expectedSVC, results.GetServiceEndpointByID.Input.svc)
		}
		if test.expectedID != results.GetServiceEndpointByID.Input.id {
			t.Errorf("Test %v Failed: Expected id '%v'; Received id '%v'",
				i, test.expectedID, results.GetServiceEndpointByID.Input.id)
		}
	}
}

func TestDoServiceEndpointsGetAll(t *testing.T) {
	payload1, _ := json.Marshal(stest.TestServiceEndpointArray)
	payload2, _ := json.Marshal(stest.TestServiceEndpointArrayUpdates)
	payload3, _ := json.Marshal(stest.TestServiceEndpointArrayUpdate1)
	payload4, _ := json.Marshal(stest.TestServiceEndpointArrayRFEP)

	tests := []struct {
		reqType        string
		reqURI         string
		hmsdsRespIDs   []*sm.ServiceEndpoint
		hmsdsRespErr   error
		expectedFilter hmsds.ServiceEPFilter
		expectedResp   []byte
	}{{
		reqType:        "GET",
		reqURI:         "https://localhost/hsm/v2/Inventory/ServiceEndpoints",
		hmsdsRespIDs:   stest.TestServiceEndpointArray.ServiceEndpoints,
		hmsdsRespErr:   nil,
		expectedFilter: hmsds.ServiceEPFilter{},
		expectedResp:   payload1,
	}, {
		reqType:      "GET",
		reqURI:       "https://localhost/hsm/v2/Inventory/ServiceEndpoints?service=UpdateService",
		hmsdsRespIDs: stest.TestServiceEndpointArrayUpdates.ServiceEndpoints,
		hmsdsRespErr: nil,
		expectedFilter: hmsds.ServiceEPFilter{
			Service: []string{"UpdateService"},
		},
		expectedResp: payload2,
	}, {
		reqType:      "GET",
		reqURI:       "https://localhost/hsm/v2/Inventory/ServiceEndpoints?service=UpdateService&redfish_ep=x0c0s21b0",
		hmsdsRespIDs: stest.TestServiceEndpointArrayUpdate1.ServiceEndpoints,
		hmsdsRespErr: nil,
		expectedFilter: hmsds.ServiceEPFilter{
			Service:      []string{"UpdateService"},
			RfEndpointID: []string{"x0c0s21b0"},
		},
		expectedResp: payload3,
	}, {
		reqType:      "GET",
		reqURI:       "https://localhost/hsm/v2/Inventory/ServiceEndpoints?redfish_ep=x0c0s21b0",
		hmsdsRespIDs: stest.TestServiceEndpointArrayRFEP.ServiceEndpoints,
		hmsdsRespErr: nil,
		expectedFilter: hmsds.ServiceEPFilter{
			RfEndpointID: []string{"x0c0s21b0"},
		},
		expectedResp: payload4,
	}, {
		reqType:      "GET",
		reqURI:       "https://localhost/hsm/v2/Inventory/ServiceEndpoints?redfish_ep=foo",
		hmsdsRespIDs: nil,
		hmsdsRespErr: hmsds.ErrHMSDSArgBadID,
		expectedFilter: hmsds.ServiceEPFilter{
			RfEndpointID: []string{"foo"},
		},
		expectedResp: json.RawMessage(`{"type":"about:blank","title":"Bad Request","detail":"Argument was not a valid xname ID","status":400}`),
	}, {
		reqType:      "GET",
		reqURI:       "https://localhost/hsm/v2/Inventory/ServiceEndpoints?redfish_ep=foo",
		hmsdsRespIDs: nil,
		hmsdsRespErr: errors.New("Argument was not a valid xname"),
		expectedFilter: hmsds.ServiceEPFilter{
			RfEndpointID: []string{"foo"},
		},
		expectedResp: json.RawMessage(`{"type":"about:blank","title":"Internal Server Error","status":500}`),
	}}

	for i, test := range tests {
		results.GetServiceEndpointsFilter.Return.entries = test.hmsdsRespIDs
		results.GetServiceEndpointsFilter.Return.err = test.hmsdsRespErr
		req, err := http.NewRequest(test.reqType, test.reqURI, nil)
		if err != nil {
			t.Fatalf("an error '%s' was not expected while creating request", err)
		}
		w := httptest.NewRecorder()
		router.ServeHTTP(w, req)

		if test.hmsdsRespErr == nil && w.Code != http.StatusOK {
			t.Errorf("Test %v Failed: Response code was %v; want 200", i, w.Code)
		} else if test.hmsdsRespErr != nil && w.Code == http.StatusOK {
			t.Errorf("Test %v Failed: Response code was %v; expected an error", i, w.Code)
		}

		if strings.TrimSpace(string(test.expectedResp)) !=
			strings.TrimSpace(string(w.Body.Bytes())) {

			t.Errorf("Test %v Failed: Expected body is '%v'; Received '%v'",
				i, string(test.expectedResp), w.Body)
		}
		// Testing filter not valid if there's an error.
		if test.hmsdsRespErr != nil {
			continue
		}

		if len(test.expectedFilter.Service) !=
			len(results.GetServiceEndpointsFilter.Input.f.Service) ||
			len(test.expectedFilter.RfEndpointID) !=
				len(results.GetServiceEndpointsFilter.Input.f.RfEndpointID) {

			t.Errorf("Test %v Failed: Bad len: filter '%v'; Received filter '%v'",
				i, test.expectedFilter, results.GetServiceEndpointsFilter.Input.f)

		} else if (len(test.expectedFilter.Service) > 0 &&
			test.expectedFilter.Service[0] !=
				results.GetServiceEndpointsFilter.Input.f.Service[0]) ||
			(len(test.expectedFilter.RfEndpointID) > 0 &&
				test.expectedFilter.RfEndpointID[0] !=
					results.GetServiceEndpointsFilter.Input.f.RfEndpointID[0]) {

			t.Errorf("Test %v Failed: Expected filter '%v'; Received filter '%v'",
				i, test.expectedFilter, results.GetServiceEndpointsFilter.Input.f)
		}
	}
}

func TestDoServiceEndpointsGet(t *testing.T) {
	payload2, _ := json.Marshal(stest.TestServiceEndpointArrayUpdates)
	payload3, _ := json.Marshal(stest.TestServiceEndpointArrayUpdate1)

	tests := []struct {
		reqType        string
		reqURI         string
		hmsdsRespIDs   []*sm.ServiceEndpoint
		hmsdsRespErr   error
		expectedFilter hmsds.ServiceEPFilter
		expectedResp   []byte
	}{{
		reqType:      "GET",
		reqURI:       "https://localhost/hsm/v2/Inventory/ServiceEndpoints/UpdateService",
		hmsdsRespIDs: stest.TestServiceEndpointArrayUpdates.ServiceEndpoints,
		hmsdsRespErr: nil,
		expectedFilter: hmsds.ServiceEPFilter{
			Service: []string{"UpdateService"},
		},
		expectedResp: payload2,
	}, {
		reqType:      "GET",
		reqURI:       "https://localhost/hsm/v2/Inventory/ServiceEndpoints/UpdateService?redfish_ep=x0c0s21b0",
		hmsdsRespIDs: stest.TestServiceEndpointArrayUpdate1.ServiceEndpoints,
		hmsdsRespErr: nil,
		expectedFilter: hmsds.ServiceEPFilter{
			Service:      []string{"UpdateService"},
			RfEndpointID: []string{"x0c0s21b0"},
		},
		expectedResp: payload3,
	}, {
		reqType:      "GET",
		reqURI:       "https://localhost/hsm/v2/Inventory/ServiceEndpoints/UpdateService?redfish_ep=foo",
		hmsdsRespIDs: nil,
		hmsdsRespErr: hmsds.ErrHMSDSArgBadID,
		expectedFilter: hmsds.ServiceEPFilter{
			Service:      []string{"UpdateService"},
			RfEndpointID: []string{"foo"},
		},
		expectedResp: json.RawMessage(`{"type":"about:blank","title":"Bad Request","detail":"Argument was not a valid xname ID","status":400}`),
	}, {
		reqType:      "GET",
		reqURI:       "https://localhost/hsm/v2/Inventory/ServiceEndpoints/UpdateService?redfish_ep=foo",
		hmsdsRespIDs: nil,
		hmsdsRespErr: errors.New("Argument was not a valid xname"),
		expectedFilter: hmsds.ServiceEPFilter{
			Service:      []string{"UpdateService"},
			RfEndpointID: []string{"foo"},
		},
		expectedResp: json.RawMessage(`{"type":"about:blank","title":"Internal Server Error","status":500}`),
	}}

	for i, test := range tests {
		results.GetServiceEndpointsFilter.Return.entries = test.hmsdsRespIDs
		results.GetServiceEndpointsFilter.Return.err = test.hmsdsRespErr
		req, err := http.NewRequest(test.reqType, test.reqURI, nil)
		if err != nil {
			t.Fatalf("an error '%s' was not expected while creating request", err)
		}
		w := httptest.NewRecorder()
		router.ServeHTTP(w, req)

		if test.hmsdsRespErr == nil && w.Code != http.StatusOK {
			t.Errorf("Test %v Failed: Response code was %v; want 200", i, w.Code)
		} else if test.hmsdsRespErr != nil && w.Code == http.StatusOK {
			t.Errorf("Test %v Failed: Response code was %v; expected an error", i, w.Code)
		}

		if strings.TrimSpace(string(test.expectedResp)) !=
			strings.TrimSpace(string(w.Body.Bytes())) {

			t.Errorf("Test %v Failed: Expected body is '%v'; Received '%v'",
				i, string(test.expectedResp), w.Body)
		}
		// Testing filter not valid if there's an error.
		if test.hmsdsRespErr != nil {
			continue
		}

		if len(test.expectedFilter.Service) !=
			len(results.GetServiceEndpointsFilter.Input.f.Service) ||
			len(test.expectedFilter.RfEndpointID) !=
				len(results.GetServiceEndpointsFilter.Input.f.RfEndpointID) {

			t.Errorf("Test %v Failed: Bad len: filter '%v'; Received filter '%v'",
				i, test.expectedFilter, results.GetServiceEndpointsFilter.Input.f)

		} else if (len(test.expectedFilter.Service) > 0 &&
			test.expectedFilter.Service[0] !=
				results.GetServiceEndpointsFilter.Input.f.Service[0]) ||
			(len(test.expectedFilter.RfEndpointID) > 0 &&
				test.expectedFilter.RfEndpointID[0] !=
					results.GetServiceEndpointsFilter.Input.f.RfEndpointID[0]) {

			t.Errorf("Test %v Failed: Expected filter '%v'; Received filter '%v'",
				i, test.expectedFilter, results.GetServiceEndpointsFilter.Input.f)
		}
	}
}

func TestDoServiceEndpointDelete(t *testing.T) {
	tests := []struct {
		reqType      string
		reqURI       string
		hmsdsResp    bool
		hmsdsRespErr error
		expectedSVC  string
		expectedID   string
		expectedResp []byte
	}{{
		reqType:      "DELETE",
		reqURI:       "https://localhost/hsm/v2/Inventory/ServiceEndpoints/UpdateService/RedfishEndpoints/x0c0s21b0",
		hmsdsResp:    true,
		hmsdsRespErr: nil,
		expectedSVC:  "UpdateService",
		expectedID:   "x0c0s21b0",
		expectedResp: json.RawMessage(`{"code":0,"message":"deleted 1 entry"}`),
	}, {
		reqType:      "DELETE",
		reqURI:       "https://localhost/hsm/v2/Inventory/ServiceEndpoints/UpdateService/RedfishEndpoints/foo",
		hmsdsResp:    false,
		hmsdsRespErr: hmsds.ErrHMSDSArgBadID,
		expectedSVC:  "UpdateService",
		expectedID:   "foo",
		expectedResp: json.RawMessage(`{"type":"about:blank","title":"Bad Request","detail":"Argument was not a valid xname ID","status":400}`),
	}, {
		reqType:      "DELETE",
		reqURI:       "https://localhost/hsm/v2/Inventory/ServiceEndpoints/UpdateService/RedfishEndpoints/foo",
		hmsdsResp:    false,
		hmsdsRespErr: errors.New("Argument was not a valid xname"),
		expectedSVC:  "UpdateService",
		expectedID:   "foo",
		expectedResp: json.RawMessage(`{"type":"about:blank","title":"Internal Server Error","status":500}`),
	}, {
		reqType:      "DELETE",
		reqURI:       "https://localhost/hsm/v2/Inventory/ServiceEndpoints/foo/RedfishEndpoints/x0c0s21b0",
		hmsdsResp:    false,
		hmsdsRespErr: nil,
		expectedSVC:  "foo",
		expectedID:   "x0c0s21b0",
		expectedResp: json.RawMessage(`{"type":"about:blank","title":"Not Found","detail":"no such service under redfish endpoint.","status":404}`),
	}}

	for i, test := range tests {
		results.DeleteServiceEndpointByID.Return.changed = test.hmsdsResp
		results.DeleteServiceEndpointByID.Return.err = test.hmsdsRespErr
		req, err := http.NewRequest(test.reqType, test.reqURI, nil)
		if err != nil {
			t.Fatalf("an error '%s' was not expected while creating request", err)
		}
		w := httptest.NewRecorder()
		router.ServeHTTP(w, req)

		if test.hmsdsRespErr == nil && test.hmsdsResp && w.Code != http.StatusOK {
			t.Errorf("Test %v Failed: Response code was %v; want 200", i, w.Code)
		} else if (test.hmsdsRespErr != nil || !test.hmsdsResp) && w.Code == http.StatusOK {
			t.Errorf("Test %v Failed: Response code was %v; expected an error", i, w.Code)
		}

		if strings.TrimSpace(string(test.expectedResp)) !=
			strings.TrimSpace(string(w.Body.Bytes())) {

			t.Errorf("Test %v Failed: Expected body is '%v'; Received '%v'",
				i, string(test.expectedResp), w.Body)
		}
		// Testing filter not valid if there's an error.
		if test.hmsdsRespErr != nil {
			continue
		}

		if test.expectedSVC != results.DeleteServiceEndpointByID.Input.svc {
			t.Errorf("Test %v Failed: Expected service '%v'; Received service '%v'",
				i, test.expectedSVC, results.DeleteServiceEndpointByID.Input.svc)
		}
		if test.expectedID != results.DeleteServiceEndpointByID.Input.id {
			t.Errorf("Test %v Failed: Expected id '%v'; Received id '%v'",
				i, test.expectedID, results.DeleteServiceEndpointByID.Input.id)
		}
	}
}

func TestDoServiceEndpointsDeleteAll(t *testing.T) {
	tests := []struct {
		reqType        string
		reqURI         string
		hmsdsRespCount int64
		hmsdsRespErr   error
		expectedResp   []byte
	}{{
		reqType:        "DELETE",
		reqURI:         "https://localhost/hsm/v2/Inventory/ServiceEndpoints",
		hmsdsRespCount: 4,
		hmsdsRespErr:   nil,
		expectedResp:   json.RawMessage(`{"code":0,"message":"deleted 4 entries"}`),
	}, {
		reqType:        "DELETE",
		reqURI:         "https://localhost/hsm/v2/Inventory/ServiceEndpoints",
		hmsdsRespCount: 0,
		hmsdsRespErr:   nil,
		expectedResp:   json.RawMessage(`{"type":"about:blank","title":"Not Found","detail":"no entries to delete","status":404}`),
	}, {
		reqType:        "DELETE",
		reqURI:         "https://localhost/hsm/v2/Inventory/ServiceEndpoints",
		hmsdsRespCount: 0,
		hmsdsRespErr:   hmsds.ErrHMSDSArgBadID,
		expectedResp:   json.RawMessage(`{"type":"about:blank","title":"Bad Request","detail":"Argument was not a valid xname ID","status":400}`),
	}, {
		reqType:        "DELETE",
		reqURI:         "https://localhost/hsm/v2/Inventory/ServiceEndpoints",
		hmsdsRespCount: 0,
		hmsdsRespErr:   errors.New("DB Error"),
		expectedResp:   json.RawMessage(`{"type":"about:blank","title":"Internal Server Error","status":500}`),
	}}

	for i, test := range tests {
		results.DeleteServiceEndpointsAll.Return.numRows = test.hmsdsRespCount
		results.DeleteServiceEndpointsAll.Return.err = test.hmsdsRespErr
		req, err := http.NewRequest(test.reqType, test.reqURI, nil)
		if err != nil {
			t.Fatalf("an error '%s' was not expected while creating request", err)
		}
		w := httptest.NewRecorder()
		router.ServeHTTP(w, req)

		if test.hmsdsRespErr == nil && test.hmsdsRespCount > 0 && w.Code != http.StatusOK {
			t.Errorf("Test %v Failed: Response code was %v; want 200", i, w.Code)
		} else if (test.hmsdsRespErr != nil || test.hmsdsRespCount == 0) && w.Code == http.StatusOK {
			t.Errorf("Test %v Failed: Response code was %v; expected an error", i, w.Code)
		}

		if strings.TrimSpace(string(test.expectedResp)) !=
			strings.TrimSpace(string(w.Body.Bytes())) {

			t.Errorf("Test %v Failed: Expected body is '%v'; Received '%v'",
				i, string(test.expectedResp), w.Body)
		}
	}
}

/////////////////////////////////////////////////////////////////////////////
// Component Ethernet Interfaces - V1 API
//////////////////////////////////////////////////////////////////////////////

func TestDoCompEthInterfaceDeleteAll(t *testing.T) {
	tests := []struct {
		reqType      string
		reqURI       string
		hmsdsResp    int64
		hmsdsRespErr error
		expectedResp []byte
		expectError  bool
	}{{
		reqType:      "DELETE",
		reqURI:       "https://localhost/hsm/v2/Inventory/EthernetInterfaces",
		hmsdsResp:    1,
		hmsdsRespErr: nil,
		expectedResp: json.RawMessage(`{"code":0,"message":"deleted 1 entries"}` + "\n"),
		expectError:  false,
	}, {
		reqType:      "DELETE",
		reqURI:       "https://localhost/hsm/v2/Inventory/EthernetInterfaces",
		hmsdsResp:    7,
		hmsdsRespErr: nil,
		expectedResp: json.RawMessage(`{"code":0,"message":"deleted 7 entries"}` + "\n"),
		expectError:  false,
	}, {
		reqType:      "DELETE",
		reqURI:       "https://localhost/hsm/v2/Inventory/EthernetInterfaces",
		hmsdsResp:    0,
		hmsdsRespErr: nil,
		expectedResp: json.RawMessage(`{"type":"about:blank","title":"Not Found","detail":"no entries to delete","status":404}` + "\n"),
		expectError:  true,
	}, {
		reqType:      "DELETE",
		reqURI:       "https://localhost/hsm/v2/Inventory/EthernetInterfaces",
		hmsdsResp:    0,
		hmsdsRespErr: hmsds.ErrHMSDSArgBadArg,
		expectedResp: json.RawMessage(`{"type":"about:blank","title":"Internal Server Error","detail":"DB query failed.","status":500}` + "\n"),
		expectError:  true,
	}}

	for i, test := range tests {
		results.DeleteCompEthInterfacesAll.Return.numRows = test.hmsdsResp
		results.DeleteCompEthInterfacesAll.Return.err = test.hmsdsRespErr
		req, err := http.NewRequest(test.reqType, test.reqURI, nil)
		if err != nil {
			t.Fatalf("an error '%s' was not expected while creating request", err)
		}
		w := httptest.NewRecorder()

		router.ServeHTTP(w, req)
		if !test.expectError && w.Code != http.StatusOK {
			t.Errorf("Test %v Failed: Response code was %v; want 200", i, w.Code)
		} else if test.expectError && w.Code == http.StatusOK {
			t.Errorf("Test %v Failed: Response code was %v; expected an error", i, w.Code)
		}

		if bytes.Compare(test.expectedResp, w.Body.Bytes()) != 0 {
			t.Errorf("Test %v Failed: Expected body is '%v'; Received '%v'", i, string(test.expectedResp), w.Body)
		}
	}
}

/////////////////////////////////////////////////////////////////////////////
// Component Ethernet Interfaces - V2 API
//////////////////////////////////////////////////////////////////////////////

func TestDoCompEthInterfacesGetV2(t *testing.T) {
	tests := []struct {
		reqType        string
		reqURI         string
		hmsdsResp      []*sm.CompEthInterfaceV2
		hmsdsRespErr   error
		expectedFilter *hmsds.CompEthInterfaceFilter
		expectedResp   []byte
		expectError    bool
	}{{
		reqType: "GET",
		reqURI:  "https://localhost/hsm/v2/Inventory/EthernetInterfaces",
		hmsdsResp: []*sm.CompEthInterfaceV2{
			&sm.CompEthInterfaceV2{
				ID:      "a4bf0138ee65",
				Desc:    "My description",
				MACAddr: "a4:bf:01:38:ee:65",
				IPAddrs: []sm.IPAddressMapping{
					{IPAddr: "10.254.2.14"},
				},
				LastUpdate: "2020-05-13T21:59:02.363448Z",
				CompID:     "x3000c0s26b0",
				Type:       "NodeBMC",
			}},
		hmsdsRespErr:   nil,
		expectedFilter: &hmsds.CompEthInterfaceFilter{},
		expectedResp:   json.RawMessage(`[{"ID":"a4bf0138ee65","Description":"My description","MACAddress":"a4:bf:01:38:ee:65","LastUpdate":"2020-05-13T21:59:02.363448Z","ComponentID":"x3000c0s26b0","Type":"NodeBMC","IPAddresses":[{"IPAddress":"10.254.2.14"}]}]` + "\n"),
		expectError:    false,
	}, {
		reqType: "GET",
		reqURI:  "https://localhost/hsm/v2/Inventory/EthernetInterfaces",
		hmsdsResp: []*sm.CompEthInterfaceV2{
			&sm.CompEthInterfaceV2{
				ID:      "a4bf0138ee65",
				Desc:    "My description",
				MACAddr: "a4:bf:01:38:ee:65",
				IPAddrs: []sm.IPAddressMapping{
					{IPAddr: "10.254.2.14", Network: "HMN"},
				},
				LastUpdate: "2020-05-13T21:59:02.363448Z",
				CompID:     "x3000c0s26b0",
				Type:       "NodeBMC",
			}},
		hmsdsRespErr:   nil,
		expectedFilter: &hmsds.CompEthInterfaceFilter{},
		expectedResp:   json.RawMessage(`[{"ID":"a4bf0138ee65","Description":"My description","MACAddress":"a4:bf:01:38:ee:65","LastUpdate":"2020-05-13T21:59:02.363448Z","ComponentID":"x3000c0s26b0","Type":"NodeBMC","IPAddresses":[{"IPAddress":"10.254.2.14","Network":"HMN"}]}]` + "\n"),
		expectError:    false,
	}, {
		reqType: "GET",
		reqURI:  "https://localhost/hsm/v2/Inventory/EthernetInterfaces?componentid=x3000c0s26b0",
		hmsdsResp: []*sm.CompEthInterfaceV2{
			&sm.CompEthInterfaceV2{
				ID:         "a4bf0138ee65",
				MACAddr:    "a4:bf:01:38:ee:65",
				IPAddrs:    []sm.IPAddressMapping{},
				LastUpdate: "2020-05-13T21:59:02.363448Z",
				CompID:     "x3000c0s26b0",
				Type:       "NodeBMC",
			}},
		hmsdsRespErr: nil,
		expectedFilter: &hmsds.CompEthInterfaceFilter{
			CompID: []string{"x3000c0s26b0"},
		},
		expectedResp: json.RawMessage(`[{"ID":"a4bf0138ee65","Description":"","MACAddress":"a4:bf:01:38:ee:65","LastUpdate":"2020-05-13T21:59:02.363448Z","ComponentID":"x3000c0s26b0","Type":"NodeBMC","IPAddresses":[]}]` + "\n"),
		expectError:  false,
	}, {
		reqType: "GET",
		reqURI:  "https://localhost/hsm/v2/Inventory/EthernetInterfaces?ipaddress=!&olderthan=2020-05-14T21:59:02.363448Z",
		hmsdsResp: []*sm.CompEthInterfaceV2{
			&sm.CompEthInterfaceV2{
				ID:      "a4bf0138ee65",
				MACAddr: "a4:bf:01:38:ee:65",
				IPAddrs: []sm.IPAddressMapping{
					{IPAddr: "10.254.2.14"},
				},
				LastUpdate: "2020-05-13T21:59:02.363448Z",
			}},
		hmsdsRespErr: nil,
		expectedFilter: &hmsds.CompEthInterfaceFilter{
			IPAddr:    []string{"!"},
			OlderThan: "2020-05-14T21:59:02.363448Z",
		},
		expectedResp: json.RawMessage(`[{"ID":"a4bf0138ee65","Description":"","MACAddress":"a4:bf:01:38:ee:65","LastUpdate":"2020-05-13T21:59:02.363448Z","ComponentID":"","Type":"","IPAddresses":[{"IPAddress":"10.254.2.14"}]}]` + "\n"),
		expectError:  false,
	}, {
		reqType:        "GET",
		reqURI:         "https://localhost/hsm/v2/Inventory/EthernetInterfaces",
		hmsdsResp:      []*sm.CompEthInterfaceV2{},
		hmsdsRespErr:   nil,
		expectedFilter: &hmsds.CompEthInterfaceFilter{},
		expectedResp:   json.RawMessage(`[]` + "\n"),
		expectError:    false,
	}, {
		reqType: "GET",
		reqURI:  "https://localhost/hsm/v2/Inventory/EthernetInterfaces",
		hmsdsResp: []*sm.CompEthInterfaceV2{
			&sm.CompEthInterfaceV2{
				ID:      "a4bf0138ee65",
				Desc:    "My description",
				MACAddr: "a4:bf:01:38:ee:65",
				IPAddrs: []sm.IPAddressMapping{
					{IPAddr: "10.254.2.14"},
					{IPAddr: "10.252.1.11"},
				},
				LastUpdate: "2020-05-13T21:59:02.363448Z",
				CompID:     "x3000c0s26b0",
				Type:       "NodeBMC",
			}},
		hmsdsRespErr:   nil,
		expectedFilter: &hmsds.CompEthInterfaceFilter{},
		expectedResp:   json.RawMessage(`[{"ID":"a4bf0138ee65","Description":"My description","MACAddress":"a4:bf:01:38:ee:65","LastUpdate":"2020-05-13T21:59:02.363448Z","ComponentID":"x3000c0s26b0","Type":"NodeBMC","IPAddresses":[{"IPAddress":"10.254.2.14"},{"IPAddress":"10.252.1.11"}]}]` + "\n"),
		expectError:    false,
	}, {
		reqType: "GET",
		reqURI:  "https://localhost/hsm/v2/Inventory/EthernetInterfaces",
		hmsdsResp: []*sm.CompEthInterfaceV2{
			&sm.CompEthInterfaceV2{
				ID:      "a4bf0138ee65",
				Desc:    "My description",
				MACAddr: "a4:bf:01:38:ee:65",
				IPAddrs: []sm.IPAddressMapping{
					{IPAddr: "10.254.2.14", Network: "HMN"},
					{IPAddr: "10.252.1.11"},
				},
				LastUpdate: "2020-05-13T21:59:02.363448Z",
				CompID:     "x3000c0s26b0",
				Type:       "NodeBMC",
			}},
		hmsdsRespErr:   nil,
		expectedFilter: &hmsds.CompEthInterfaceFilter{},
		expectedResp:   json.RawMessage(`[{"ID":"a4bf0138ee65","Description":"My description","MACAddress":"a4:bf:01:38:ee:65","LastUpdate":"2020-05-13T21:59:02.363448Z","ComponentID":"x3000c0s26b0","Type":"NodeBMC","IPAddresses":[{"IPAddress":"10.254.2.14","Network":"HMN"},{"IPAddress":"10.252.1.11"}]}]` + "\n"),
		expectError:    false,
	}}

	for i, test := range tests {
		results.GetCompEthInterfaceFilter.Return.ceis = test.hmsdsResp
		results.GetCompEthInterfaceFilter.Return.err = test.hmsdsRespErr
		results.GetCompEthInterfaceFilter.Input.f = &hmsds.CompEthInterfaceFilter{}
		req, err := http.NewRequest(test.reqType, test.reqURI, nil)
		if err != nil {
			t.Fatalf("an error '%s' was not expected while creating request", err)
		}
		w := httptest.NewRecorder()

		router.ServeHTTP(w, req)
		if !test.expectError && w.Code != http.StatusOK {
			t.Errorf("Test %v Failed: Response code was %v; want 200", i, w.Code)
		} else if test.expectError && w.Code == http.StatusOK {
			t.Errorf("Test %v Failed: Response code was %v; expected an error", i, w.Code)
		}

		if !test.expectError || test.hmsdsRespErr == nil {
			if !compareCompEthInterfaceFilter(*test.expectedFilter, *results.GetCompEthInterfaceFilter.Input.f) {
				t.Errorf("Test %v Failed: Expected filter is '%v'; Received '%v'", i, test.expectedFilter, results.GetCompEthInterfaceFilter.Input.f)
			}
		}
		if bytes.Compare(test.expectedResp, w.Body.Bytes()) != 0 {
			t.Errorf("Test %v Failed: Expected body is '%v'; Received '%v'", i, string(test.expectedResp), w.Body)
		}
	}
}

func TestDoCompEthInterfacePostV2(t *testing.T) {
	tests := []struct {
		reqType      string
		reqURI       string
		reqBody      []byte
		hmsdsRespErr error
		expectedCEI  *sm.CompEthInterfaceV2
		expectedResp []byte
		expectError  bool
	}{{
		reqType:      "POST",
		reqURI:       "https://localhost/hsm/v2/Inventory/EthernetInterfaces",
		reqBody:      json.RawMessage(`{"description":"My description","macaddress":"a4:bf:01:38:ee:65", "IPAddresses":[{"ipaddress":"10.254.2.14"}] }`),
		hmsdsRespErr: nil,
		expectedCEI: &sm.CompEthInterfaceV2{
			ID:      "a4bf0138ee65",
			Desc:    "My description",
			MACAddr: "a4:bf:01:38:ee:65",
			IPAddrs: []sm.IPAddressMapping{
				{IPAddr: "10.254.2.14"},
			},
		},
		expectedResp: json.RawMessage(`{"URI":"/hsm/v2/Inventory/EthernetInterfaces/a4bf0138ee65"}` + "\n"),
		expectError:  false,
	}, {
		reqType:      "POST",
		reqURI:       "https://localhost/hsm/v2/Inventory/EthernetInterfaces",
		reqBody:      json.RawMessage(`{"description":"My description","IPAddresses":[{"ipaddress":"10.254.2.14"}] }`),
		hmsdsRespErr: nil,
		expectedCEI:  nil,
		expectedResp: json.RawMessage(`{"type":"about:blank","title":"Bad Request","detail":"MAC string has invalid length","status":400}` + "\n"),
		expectError:  true,
	}, {
		reqType:      "POST",
		reqURI:       "https://localhost/hsm/v2/Inventory/EthernetInterfaces",
		reqBody:      json.RawMessage(`{"macaddress":"a4:bf:01:38:ee:65","componentid":"foo"}`),
		hmsdsRespErr: nil,
		expectedCEI:  nil,
		expectedResp: json.RawMessage(`{"type":"about:blank","title":"Bad Request","detail":"Invalid CompEthInterface component ID","status":400}` + "\n"),
		expectError:  true,
	}, {
		reqType:      "POST",
		reqURI:       "https://localhost/hsm/v2/Inventory/EthernetInterfaces",
		reqBody:      json.RawMessage(`{"macaddress":"a4:bf:01:38:ee:65"}`),
		hmsdsRespErr: hmsds.ErrHMSDSDuplicateKey,
		expectedCEI: &sm.CompEthInterfaceV2{
			ID:      "a4bf0138ee65",
			MACAddr: "a4:bf:01:38:ee:65",
			IPAddrs: []sm.IPAddressMapping{},
		},
		expectedResp: json.RawMessage(`{"type":"about:blank","title":"Conflict","detail":"operation would conflict with an existing component ethernet interface that has the same MAC address.","status":409}` + "\n"),
		expectError:  true,
	}, {
		reqType:      "POST",
		reqURI:       "https://localhost/hsm/v2/Inventory/EthernetInterfaces",
		reqBody:      json.RawMessage(`{"description":"My description","macaddress":"a4:bf:01:38:ee:65","IPAddresses":[{"IPAddress":""}]}`),
		hmsdsRespErr: nil,
		expectedCEI:  nil,
		expectedResp: json.RawMessage(`{"type":"about:blank","title":"Bad Request","detail":"Invalid CompEthInterface IP Address","status":400}` + "\n"),
		expectError:  true,
	}}

	for i, test := range tests {
		results.InsertCompEthInterface.Return.err = test.hmsdsRespErr
		results.InsertCompEthInterface.Input.cei = nil
		req, err := http.NewRequest(test.reqType, test.reqURI, bytes.NewBuffer(test.reqBody))
		if err != nil {
			t.Fatalf("an error '%s' was not expected while creating request", err)
		}
		w := httptest.NewRecorder()

		router.ServeHTTP(w, req)
		if !test.expectError && w.Code != http.StatusCreated {
			t.Errorf("Test %v Failed: Response code was %v; want 201", i, w.Code)
		} else if test.expectError && w.Code == http.StatusCreated {
			t.Errorf("Test %v Failed: Response code was %v; expected an error", i, w.Code)
		}

		if !test.expectError || test.hmsdsRespErr != nil {
			if !reflect.DeepEqual(test.expectedCEI, results.InsertCompEthInterface.Input.cei) {
				t.Errorf("Test %v Failed: Expected component ethernet interface is '%v'; Received '%v'", i, test.expectedCEI, results.InsertCompEthInterface.Input.cei)
			}
		}
		if bytes.Compare(test.expectedResp, w.Body.Bytes()) != 0 {
			t.Errorf("Test %v Failed: Expected body is '%v'; Received '%v'", i, string(test.expectedResp), w.Body)
		}
	}
}

func TestDoCompEthInterfaceDeleteAllV2(t *testing.T) {
	tests := []struct {
		reqType      string
		reqURI       string
		hmsdsResp    int64
		hmsdsRespErr error
		expectedResp []byte
		expectError  bool
	}{{
		reqType:      "DELETE",
		reqURI:       "https://localhost/hsm/v2/Inventory/EthernetInterfaces",
		hmsdsResp:    1,
		hmsdsRespErr: nil,
		expectedResp: json.RawMessage(`{"code":0,"message":"deleted 1 entries"}` + "\n"),
		expectError:  false,
	}, {
		reqType:      "DELETE",
		reqURI:       "https://localhost/hsm/v2/Inventory/EthernetInterfaces",
		hmsdsResp:    8,
		hmsdsRespErr: nil,
		expectedResp: json.RawMessage(`{"code":0,"message":"deleted 8 entries"}` + "\n"),
		expectError:  false,
	}, {
		reqType:      "DELETE",
		reqURI:       "https://localhost/hsm/v2/Inventory/EthernetInterfaces",
		hmsdsResp:    0,
		hmsdsRespErr: nil,
		expectedResp: json.RawMessage(`{"type":"about:blank","title":"Not Found","detail":"no entries to delete","status":404}` + "\n"),
		expectError:  true,
	}, {
		reqType:      "DELETE",
		reqURI:       "https://localhost/hsm/v2/Inventory/EthernetInterfaces",
		hmsdsResp:    0,
		hmsdsRespErr: hmsds.ErrHMSDSArgBadArg,
		expectedResp: json.RawMessage(`{"type":"about:blank","title":"Internal Server Error","detail":"DB query failed.","status":500}` + "\n"),
		expectError:  true,
	}}

	for i, test := range tests {
		results.DeleteCompEthInterfacesAll.Return.numRows = test.hmsdsResp
		results.DeleteCompEthInterfacesAll.Return.err = test.hmsdsRespErr
		req, err := http.NewRequest(test.reqType, test.reqURI, nil)
		if err != nil {
			t.Fatalf("an error '%s' was not expected while creating request", err)
		}
		w := httptest.NewRecorder()

		router.ServeHTTP(w, req)
		if !test.expectError && w.Code != http.StatusOK {
			t.Errorf("Test %v Failed: Response code was %v; want 200", i, w.Code)
		} else if test.expectError && w.Code == http.StatusOK {
			t.Errorf("Test %v Failed: Response code was %v; expected an error", i, w.Code)
		}

		if bytes.Compare(test.expectedResp, w.Body.Bytes()) != 0 {
			t.Errorf("Test %v Failed: Expected body is '%v'; Received '%v'", i, string(test.expectedResp), w.Body)
		}
	}
}

func TestDoCompEthInterfaceGetV2(t *testing.T) {
	tests := []struct {
		reqType        string
		reqURI         string
		hmsdsResp      []*sm.CompEthInterfaceV2
		hmsdsRespErr   error
		expectedFilter *hmsds.CompEthInterfaceFilter
		expectedResp   []byte
		expectError    bool
	}{{
		reqType: "GET",
		reqURI:  "https://localhost/hsm/v2/Inventory/EthernetInterfaces/a4bf0138ee65",
		hmsdsResp: []*sm.CompEthInterfaceV2{
			&sm.CompEthInterfaceV2{
				ID:      "a4bf0138ee65",
				Desc:    "My description",
				MACAddr: "a4:bf:01:38:ee:65",
				IPAddrs: []sm.IPAddressMapping{
					{IPAddr: "10.254.2.14"},
				},
				LastUpdate: "2020-05-13T21:59:02.363448Z",
				CompID:     "x3000c0s26b0",
				Type:       "NodeBMC",
			}},
		hmsdsRespErr: nil,
		expectedFilter: &hmsds.CompEthInterfaceFilter{
			ID: []string{"a4bf0138ee65"},
		},
		expectedResp: json.RawMessage(`{"ID":"a4bf0138ee65","Description":"My description","MACAddress":"a4:bf:01:38:ee:65","LastUpdate":"2020-05-13T21:59:02.363448Z","ComponentID":"x3000c0s26b0","Type":"NodeBMC","IPAddresses":[{"IPAddress":"10.254.2.14"}]}` + "\n"),
		expectError:  false,
	}, {
		reqType:      "GET",
		reqURI:       "https://localhost/hsm/v2/Inventory/EthernetInterfaces/a4bf0138ee65",
		hmsdsResp:    []*sm.CompEthInterfaceV2{},
		hmsdsRespErr: nil,
		expectedFilter: &hmsds.CompEthInterfaceFilter{
			ID: []string{"a4bf0138ee65"},
		},
		expectedResp: json.RawMessage(`{"type":"about:blank","title":"Not Found","detail":"No such component ethernet interface: a4bf0138ee65","status":404}` + "\n"),
		expectError:  true,
	}, {
		reqType:      "GET",
		reqURI:       "https://localhost/hsm/v2/Inventory/EthernetInterfaces/a4bf0138ee65",
		hmsdsResp:    nil,
		hmsdsRespErr: hmsds.ErrHMSDSArgBadArg,
		expectedFilter: &hmsds.CompEthInterfaceFilter{
			ID: []string{"a4bf0138ee65"},
		},
		expectedResp: json.RawMessage(`{"type":"about:blank","title":"Bad Request","detail":"bad query param: Argument was not valid","status":400}` + "\n"),
		expectError:  true,
	}}

	for i, test := range tests {
		results.GetCompEthInterfaceFilter.Return.ceis = test.hmsdsResp
		results.GetCompEthInterfaceFilter.Return.err = test.hmsdsRespErr
		results.GetCompEthInterfaceFilter.Input.f = &hmsds.CompEthInterfaceFilter{}
		req, err := http.NewRequest(test.reqType, test.reqURI, nil)
		if err != nil {
			t.Fatalf("an error '%s' was not expected while creating request", err)
		}
		w := httptest.NewRecorder()

		router.ServeHTTP(w, req)
		if !test.expectError && w.Code != http.StatusOK {
			t.Errorf("Test %v Failed: Response code was %v; want 200", i, w.Code)
		} else if test.expectError && w.Code == http.StatusOK {
			t.Errorf("Test %v Failed: Response code was %v; expected an error", i, w.Code)
		}

		if !test.expectError || test.hmsdsRespErr != nil {
			if !compareCompEthInterfaceFilter(*test.expectedFilter, *results.GetCompEthInterfaceFilter.Input.f) {
				t.Errorf("Test %v Failed: Expected filter is '%v'; Received '%v'", i, test.expectedFilter, results.GetCompEthInterfaceFilter.Input.f)
			}
		}
		if bytes.Compare(test.expectedResp, w.Body.Bytes()) != 0 {
			t.Errorf("Test %v Failed: Expected body is '%v'; Received '%v'", i, string(test.expectedResp), w.Body)
		}
	}
}

func TestDoCompEthInterfaceDeleteV2(t *testing.T) {
	tests := []struct {
		reqType      string
		reqURI       string
		hmsdsResp    bool
		hmsdsRespErr error
		expectedId   string
		expectedResp []byte
		expectError  bool
	}{{
		reqType:      "DELETE",
		reqURI:       "https://localhost/hsm/v2/Inventory/EthernetInterfaces/a4bf0138ee65",
		hmsdsResp:    true,
		hmsdsRespErr: nil,
		expectedId:   "a4bf0138ee65",
		expectedResp: json.RawMessage(`{"code":0,"message":"deleted 1 entry"}` + "\n"),
		expectError:  false,
	}, {
		reqType:      "DELETE",
		reqURI:       "https://localhost/hsm/v2/Inventory/EthernetInterfaces/a4bf0138ee65",
		hmsdsResp:    false,
		hmsdsRespErr: nil,
		expectedId:   "a4bf0138ee65",
		expectedResp: json.RawMessage(`{"type":"about:blank","title":"Not Found","detail":"no such component ethernet interface.","status":404}` + "\n"),
		expectError:  true,
	}, {
		reqType:      "DELETE",
		reqURI:       "https://localhost/hsm/v2/Inventory/EthernetInterfaces/a4bf0138ee65",
		hmsdsResp:    false,
		hmsdsRespErr: hmsds.ErrHMSDSArgBadArg,
		expectedId:   "a4bf0138ee65",
		expectedResp: json.RawMessage(`{"type":"about:blank","title":"Internal Server Error","detail":"DB query failed.","status":500}` + "\n"),
		expectError:  true,
	}}

	for i, test := range tests {
		results.DeleteCompEthInterfaceByID.Return.didDelete = test.hmsdsResp
		results.DeleteCompEthInterfaceByID.Return.err = test.hmsdsRespErr
		results.DeleteCompEthInterfaceByID.Input.id = ""
		req, err := http.NewRequest(test.reqType, test.reqURI, nil)
		if err != nil {
			t.Fatalf("an error '%s' was not expected while creating request", err)
		}
		w := httptest.NewRecorder()

		router.ServeHTTP(w, req)
		if !test.expectError && w.Code != http.StatusOK {
			t.Errorf("Test %v Failed: Response code was %v; want 200", i, w.Code)
		} else if test.expectError && w.Code == http.StatusOK {
			t.Errorf("Test %v Failed: Response code was %v; expected an error", i, w.Code)
		}

		if !test.expectError || test.hmsdsRespErr != nil {
			if test.expectedId != results.DeleteCompEthInterfaceByID.Input.id {
				t.Errorf("Test %v Failed: Expected id is '%v'; Received '%v'", i, test.expectedId, results.DeleteCompEthInterfaceByID.Input.id)
			}
		}
		if bytes.Compare(test.expectedResp, w.Body.Bytes()) != 0 {
			t.Errorf("Test %v Failed: Expected body is '%v'; Received '%v'", i, string(test.expectedResp), w.Body)
		}
	}
}

func TestDoCompEthInterfacePatchV2(t *testing.T) {
	ipaddr := "10.254.2.14"
	desc := "My description"
	tests := []struct {
		reqType       string
		reqURI        string
		reqBody       []byte
		hmsdsResp     *sm.CompEthInterfaceV2
		hmsdsRespErr  error
		expectedId    string
		expectedPatch *sm.CompEthInterfaceV2Patch
		expectedResp  []byte
		expectError   bool
	}{{
		reqType: "PATCH",
		reqURI:  "https://localhost/hsm/v2/Inventory/EthernetInterfaces/a4bf0138ee65",
		reqBody: json.RawMessage(`{"IPAddresses": [{"IPAddress": "10.254.2.14"}] }`),
		hmsdsResp: &sm.CompEthInterfaceV2{
			ID:      "a4bf0138ee65",
			Desc:    "My description",
			MACAddr: "a4:bf:01:38:ee:65",
			IPAddrs: []sm.IPAddressMapping{
				{IPAddr: "10.254.2.14"},
			},
			LastUpdate: "2020-05-13T21:59:02.363448Z",
			CompID:     "x3000c0s26b0",
			Type:       "NodeBMC",
		},
		hmsdsRespErr:  nil,
		expectedId:    "a4bf0138ee65",
		expectedPatch: &sm.CompEthInterfaceV2Patch{IPAddrs: &[]sm.IPAddressMapping{{IPAddr: ipaddr}}},
		expectedResp:  json.RawMessage(`{"ID":"a4bf0138ee65","Description":"My description","MACAddress":"a4:bf:01:38:ee:65","LastUpdate":"2020-05-13T21:59:02.363448Z","ComponentID":"x3000c0s26b0","Type":"NodeBMC","IPAddresses":[{"IPAddress":"10.254.2.14"}]}` + "\n"),
		expectError:   false,
	}, {
		reqType: "PATCH",
		reqURI:  "https://localhost/hsm/v2/Inventory/EthernetInterfaces/a4bf0138ee65",
		reqBody: json.RawMessage(`{"Description":"My description"}`),
		hmsdsResp: &sm.CompEthInterfaceV2{
			ID:      "a4bf0138ee65",
			Desc:    "My description",
			MACAddr: "a4:bf:01:38:ee:65",
			IPAddrs: []sm.IPAddressMapping{
				{IPAddr: "10.254.2.14"},
			},
			LastUpdate: "2020-05-13T21:59:02.363448Z",
			CompID:     "x3000c0s26b0",
			Type:       "NodeBMC",
		},
		hmsdsRespErr:  nil,
		expectedId:    "a4bf0138ee65",
		expectedPatch: &sm.CompEthInterfaceV2Patch{Desc: &desc},
		expectedResp:  json.RawMessage(`{"ID":"a4bf0138ee65","Description":"My description","MACAddress":"a4:bf:01:38:ee:65","LastUpdate":"2020-05-13T21:59:02.363448Z","ComponentID":"x3000c0s26b0","Type":"NodeBMC","IPAddresses":[{"IPAddress":"10.254.2.14"}]}` + "\n"),
		expectError:   false,
	}, {
		reqType:       "PATCH",
		reqURI:        "https://localhost/hsm/v2/Inventory/EthernetInterfaces/a4bf0138ee65",
		reqBody:       json.RawMessage(`{}`),
		hmsdsRespErr:  nil,
		expectedId:    "a4bf0138ee65",
		expectedPatch: nil,
		expectedResp:  json.RawMessage(`{"type":"about:blank","title":"Bad Request","detail":"Request must have at least one patch field.","status":400}` + "\n"),
		expectError:   true,
	}, {
		reqType:       "PATCH",
		reqURI:        "https://localhost/hsm/v2/Inventory/EthernetInterfaces/a4bf0138ee65",
		reqBody:       json.RawMessage(`{"IPAddresses": [{"IPAddress": "10.254.2.14"}] }`),
		hmsdsResp:     nil,
		hmsdsRespErr:  nil,
		expectedId:    "a4bf0138ee65",
		expectedPatch: &sm.CompEthInterfaceV2Patch{IPAddrs: &[]sm.IPAddressMapping{{IPAddr: ipaddr}}},
		expectedResp:  json.RawMessage(`{"type":"about:blank","title":"Not Found","detail":"no such component ethernet interface.","status":404}` + "\n"),
		expectError:   true,
	}}

	for i, test := range tests {
		results.UpdateCompEthInterface.Return.cei = test.hmsdsResp
		results.UpdateCompEthInterface.Return.err = test.hmsdsRespErr
		results.UpdateCompEthInterface.Input.id = ""
		results.UpdateCompEthInterface.Input.ceip = nil
		req, err := http.NewRequest(test.reqType, test.reqURI, bytes.NewBuffer(test.reqBody))
		if err != nil {
			t.Fatalf("an error '%s' was not expected while creating request", err)
		}
		w := httptest.NewRecorder()

		router.ServeHTTP(w, req)
		if !test.expectError && w.Code != http.StatusOK {
			t.Errorf("Test %v Failed: Response code was %v; want 204", i, w.Code)
		} else if test.expectError && w.Code == http.StatusOK {
			t.Errorf("Test %v Failed: Response code was %v; expected an error", i, w.Code)
		}

		if !test.expectError || test.hmsdsRespErr != nil {
			if test.expectedId != results.UpdateCompEthInterface.Input.id {
				t.Errorf("Test %v Failed: Expected id is '%v'; Received '%v'", i, test.expectedId, results.UpdateCompEthInterface.Input.id)
			}
			if !reflect.DeepEqual(test.expectedPatch, results.UpdateCompEthInterface.Input.ceip) {
				t.Errorf("Test %v Failed: Expected patch is '%v'; Received '%v'", i, test.expectedPatch, results.UpdateCompEthInterface.Input.ceip)
			}
		}
		if bytes.Compare(test.expectedResp, w.Body.Bytes()) != 0 {
			t.Errorf("Test %v Failed: Expected body is '%v'; Received '%v'", i, string(test.expectedResp), w.Body)
		}
	}
}

func TestDoCompEthInterfaceIPAddressesGetV2(t *testing.T) {
	tests := []struct {
		reqType        string
		reqURI         string
		hmsdsResp      []*sm.CompEthInterfaceV2
		hmsdsRespErr   error
		expectedFilter *hmsds.CompEthInterfaceFilter
		expectedResp   []byte
		expectError    bool
	}{{ // Test 0 Perform a Get on valid MAC address with a single IP
		reqType: "GET",
		reqURI:  "https://localhost/hsm/v2/Inventory/EthernetInterfaces/a4bf0138ee65/IPAddresses",
		hmsdsResp: []*sm.CompEthInterfaceV2{
			&sm.CompEthInterfaceV2{
				ID:      "a4bf0138ee65",
				Desc:    "My description",
				MACAddr: "a4:bf:01:38:ee:65",
				IPAddrs: []sm.IPAddressMapping{
					{IPAddr: "10.254.2.14"},
				},
				LastUpdate: "2020-05-13T21:59:02.363448Z",
				CompID:     "x3000c0s26b0",
				Type:       "NodeBMC",
			}},
		hmsdsRespErr: nil,
		expectedFilter: &hmsds.CompEthInterfaceFilter{
			ID: []string{"a4bf0138ee65"},
		},
		expectedResp: json.RawMessage(`[{"IPAddress":"10.254.2.14"}]` + "\n"),
		expectError:  false,
	}, { // Test 1 Perform a Get on valid MAC address with a two IPs
		reqType: "GET",
		reqURI:  "https://localhost/hsm/v2/Inventory/EthernetInterfaces/a4bf0138ee65/IPAddresses",
		hmsdsResp: []*sm.CompEthInterfaceV2{
			&sm.CompEthInterfaceV2{
				ID:      "a4bf0138ee65",
				Desc:    "My description",
				MACAddr: "a4:bf:01:38:ee:65",
				IPAddrs: []sm.IPAddressMapping{
					{IPAddr: "10.254.2.14"},
					{IPAddr: "10.252.2.14"},
				},
				LastUpdate: "2020-05-13T21:59:02.363448Z",
				CompID:     "x3000c0s26b0",
				Type:       "NodeBMC",
			}},
		hmsdsRespErr: nil,
		expectedFilter: &hmsds.CompEthInterfaceFilter{
			ID: []string{"a4bf0138ee65"},
		},
		expectedResp: json.RawMessage(`[{"IPAddress":"10.254.2.14"},{"IPAddress":"10.252.2.14"}]` + "\n"),
		expectError:  false,
	}, { // Test 2 Perform a Get on a unknown MAC address
		reqType:      "GET",
		reqURI:       "https://localhost/hsm/v2/Inventory/EthernetInterfaces/a4bf0138ee65/IPAddresses",
		hmsdsResp:    []*sm.CompEthInterfaceV2{},
		hmsdsRespErr: nil,
		expectedFilter: &hmsds.CompEthInterfaceFilter{
			ID: []string{"a4bf0138ee65"},
		},
		expectedResp: json.RawMessage(`{"type":"about:blank","title":"Not Found","detail":"No such component ethernet interface: a4bf0138ee65","status":404}` + "\n"),
		expectError:  true,
	}, { // Test 3 Error from HMSDS
		reqType:      "GET",
		reqURI:       "https://localhost/hsm/v2/Inventory/EthernetInterfaces/a4bf0138ee65/IPAddresses",
		hmsdsResp:    nil,
		hmsdsRespErr: hmsds.ErrHMSDSArgBadArg,
		expectedFilter: &hmsds.CompEthInterfaceFilter{
			ID: []string{"a4bf0138ee65"},
		},
		expectedResp: json.RawMessage(`{"type":"about:blank","title":"Bad Request","detail":"bad query param: Argument was not valid","status":400}` + "\n"),
		expectError:  true,
	}}

	for i, test := range tests {
		results.GetCompEthInterfaceFilter.Return.ceis = test.hmsdsResp
		results.GetCompEthInterfaceFilter.Return.err = test.hmsdsRespErr
		results.GetCompEthInterfaceFilter.Input.f = &hmsds.CompEthInterfaceFilter{}
		req, err := http.NewRequest(test.reqType, test.reqURI, nil)
		if err != nil {
			t.Fatalf("an error '%s' was not expected while creating request", err)
		}
		w := httptest.NewRecorder()

		router.ServeHTTP(w, req)
		if !test.expectError && w.Code != http.StatusOK {
			t.Errorf("Test %v Failed: Response code was %v; want 200", i, w.Code)
		} else if test.expectError && w.Code == http.StatusOK {
			t.Errorf("Test %v Failed: Response code was %v; expected an error", i, w.Code)
		}

		if !test.expectError || test.hmsdsRespErr != nil {
			if !compareCompEthInterfaceFilter(*test.expectedFilter, *results.GetCompEthInterfaceFilter.Input.f) {
				t.Errorf("Test %v Failed: Expected filter is '%v'; Received '%v'", i, test.expectedFilter, results.GetCompEthInterfaceFilter.Input.f)
			}
		}
		if bytes.Compare(test.expectedResp, w.Body.Bytes()) != 0 {
			t.Errorf("Test %v Failed: Expected body is '%v'; Received '%v'", i, string(test.expectedResp), w.Body)
		}
	}
}

func TestDoCompEthInterfaceIPAddressPostV2(t *testing.T) {
	tests := []struct {
		reqType            string
		reqURI             string
		reqBody            []byte
		hmsdsResp          string
		hmsdsRespErr       error
		expectedMACAddress string
		expectedIPM        *sm.IPAddressMapping
		expectedResp       []byte
		expectError        bool
	}{{ // Test 0 POST a new IP Address mapping
		reqType:            "POST",
		reqURI:             "https://localhost/hsm/v2/Inventory/EthernetInterfaces/a4bf0138ee65/IPAddresses",
		reqBody:            json.RawMessage(`{"IPAddress": "10.254.2.14" }`),
		hmsdsResp:          "10.254.2.14",
		hmsdsRespErr:       nil,
		expectedMACAddress: "a4bf0138ee65",
		expectedIPM: &sm.IPAddressMapping{
			IPAddr: "10.254.2.14",
		},
		expectedResp: json.RawMessage(`{"URI":"/hsm/v2/Inventory/EthernetInterfaces/a4bf0138ee65/IPAddresses/10.254.2.14"}` + "\n"),
		expectError:  false,
	}, { // Test 1 POST a new IP Address mapping with a network
		reqType:            "POST",
		reqURI:             "https://localhost/hsm/v2/Inventory/EthernetInterfaces/a4bf0138ee65/IPAddresses",
		reqBody:            json.RawMessage(`{"IPAddress": "10.254.2.14", "Network": "HMN" }`),
		hmsdsResp:          "10.254.2.14",
		hmsdsRespErr:       nil,
		expectedMACAddress: "a4bf0138ee65",
		expectedIPM: &sm.IPAddressMapping{
			IPAddr:  "10.254.2.14",
			Network: "HMN",
		},
		expectedResp: json.RawMessage(`{"URI":"/hsm/v2/Inventory/EthernetInterfaces/a4bf0138ee65/IPAddresses/10.254.2.14"}` + "\n"),
		expectError:  false,
	}, { // Test 2 POST a duplicate IP address
		reqType:            "POST",
		reqURI:             "https://localhost/hsm/v2/Inventory/EthernetInterfaces/a4bf0138ee65/IPAddresses",
		reqBody:            json.RawMessage(`{"IPAddress": "10.254.2.14", "Network": "HMN" }`),
		hmsdsResp:          "",
		hmsdsRespErr:       hmsds.ErrHMSDSDuplicateKey,
		expectedMACAddress: "a4bf0138ee65",
		expectedIPM: &sm.IPAddressMapping{
			IPAddr:  "10.254.2.14",
			Network: "HMN",
		},
		expectedResp: json.RawMessage(`{"type":"about:blank","title":"Conflict","detail":"operation would conflict with an existing IP Address on the same ethernet interface.","status":409}` + "\n"),
		expectError:  true,
	}, { // Test 3 POST to a non-existant MAC address (404)
		reqType:            "POST",
		reqURI:             "https://localhost/hsm/v2/Inventory/EthernetInterfaces/a4bf0138ee65/IPAddresses",
		reqBody:            json.RawMessage(`{"IPAddress": "10.254.2.14", "Network": "HMN" }`),
		hmsdsResp:          "",
		hmsdsRespErr:       hmsds.ErrHMSDSNoCompEthInterface,
		expectedMACAddress: "a4bf0138ee65",
		expectedIPM: &sm.IPAddressMapping{
			IPAddr:  "10.254.2.14",
			Network: "HMN",
		},
		expectedResp: json.RawMessage(`{"type":"about:blank","title":"Not Found","detail":"No such component ethernet interface: a4bf0138ee65","status":404}` + "\n"),
		expectError:  true,
	}}

	for i, test := range tests {
		results.AddCompEthInterfaceIPAddress.Return.id = test.hmsdsResp
		results.AddCompEthInterfaceIPAddress.Return.err = test.hmsdsRespErr
		results.AddCompEthInterfaceIPAddress.Input.id = ""
		results.AddCompEthInterfaceIPAddress.Input.ipm = nil
		req, err := http.NewRequest(test.reqType, test.reqURI, bytes.NewBuffer(test.reqBody))
		if err != nil {
			t.Fatalf("an error '%s' was not expected while creating request", err)
		}
		w := httptest.NewRecorder()

		router.ServeHTTP(w, req)
		if !test.expectError && w.Code != http.StatusCreated {
			t.Errorf("Test %v Failed: Response code was %v; want 201", i, w.Code)
		} else if test.expectError && w.Code == http.StatusCreated {
			t.Errorf("Test %v Failed: Response code was %v; expected an error", i, w.Code)
		}

		if !test.expectError || test.hmsdsRespErr != nil {
			if test.expectedMACAddress != results.AddCompEthInterfaceIPAddress.Input.id {
				t.Errorf("Test %v Failed: Expected MAC address is '%v'; Received '%v'", i, test.expectedMACAddress, results.AddCompEthInterfaceIPAddress.Input.id)
			}

			if !reflect.DeepEqual(test.expectedIPM, results.AddCompEthInterfaceIPAddress.Input.ipm) {
				t.Errorf("Test %v Failed: Expected IP Address Mapping is '%v'; Received '%v'", i, test.expectedIPM, results.AddCompEthInterfaceIPAddress.Input.ipm)
			}
		}
		if bytes.Compare(test.expectedResp, w.Body.Bytes()) != 0 {
			t.Errorf("Test %v Failed: Expected body is '%v'; Received '%v'", i, string(test.expectedResp), w.Body)
		}
	}
}

func TestDoCompEthInterfaceIPAddressPatchV2(t *testing.T) {
	network := "HMN"

	tests := []struct {
		reqType            string
		reqURI             string
		reqBody            []byte
		hmsdsResp          *sm.IPAddressMapping
		hmsdsRespErr       error
		expectedMACAddress string
		expectedIPAddress  string
		expectedPatch      *sm.IPAddressMappingPatch
		expectedResp       []byte
		expectError        bool
	}{{ // Test 0 PATCH to an existing IP address, update network feild
		reqType: "PATCH",
		reqURI:  "https://localhost/hsm/v2/Inventory/EthernetInterfaces/a4bf0138ee65/IPAddresses/10.254.0.10",
		reqBody: json.RawMessage(`{ "Network": "HMN" }`),
		hmsdsResp: &sm.IPAddressMapping{
			IPAddr:  "10.254.0.10",
			Network: "HMN",
		},
		hmsdsRespErr:       nil,
		expectedMACAddress: "a4bf0138ee65",
		expectedIPAddress:  "10.254.0.10",
		expectedPatch: &sm.IPAddressMappingPatch{
			Network: &network,
		},
		expectedResp: json.RawMessage(`{"IPAddress":"10.254.0.10","Network":"HMN"}` + "\n"),
		expectError:  false,
	}, { // Test 1 PATCH with empty request (do nothing)
		reqType: "PATCH",
		reqURI:  "https://localhost/hsm/v2/Inventory/EthernetInterfaces/a4bf0138ee65/IPAddresses/10.254.0.10",
		reqBody: json.RawMessage(`{}`),
		hmsdsResp: &sm.IPAddressMapping{
			IPAddr:  "10.254.0.10",
			Network: "HMN",
		},
		hmsdsRespErr:       nil,
		expectedMACAddress: "a4bf0138ee65",
		expectedIPAddress:  "10.254.0.10",
		expectedPatch:      &sm.IPAddressMappingPatch{},
		expectedResp:       json.RawMessage(`{"IPAddress":"10.254.0.10","Network":"HMN"}` + "\n"),
		expectError:        false,
	}, { // Test 2 PATCH to a nonexistant IP Address (404)
		reqType:            "PATCH",
		reqURI:             "https://localhost/hsm/v2/Inventory/EthernetInterfaces/a4bf0138ee65/IPAddresses/10.254.0.10",
		reqBody:            json.RawMessage(`{ "Network": "HMN" }`),
		hmsdsResp:          nil,
		hmsdsRespErr:       nil,
		expectedMACAddress: "a4bf0138ee65",
		expectedIPAddress:  "10.254.0.10",
		expectedPatch: &sm.IPAddressMappingPatch{
			Network: &network,
		},
		expectedResp: json.RawMessage(`{"type":"about:blank","title":"Not Found","detail":"no such IP address in component ethernet interface.","status":404}` + "\n"),
		expectError:  true,
	}, { // Test 3 PATCH to a nonexistant MAC address (404)
		reqType: "PATCH",
		reqURI:  "https://localhost/hsm/v2/Inventory/EthernetInterfaces/a4bf0138ee65/IPAddresses/10.254.0.10",
		reqBody: json.RawMessage(`{ "Network": "HMN" }`),
		hmsdsResp: &sm.IPAddressMapping{
			IPAddr:  "10.254.0.10",
			Network: "HMN",
		},
		hmsdsRespErr:       hmsds.ErrHMSDSNoCompEthInterface,
		expectedMACAddress: "a4bf0138ee65",
		expectedIPAddress:  "10.254.0.10",
		expectedPatch: &sm.IPAddressMappingPatch{
			Network: &network,
		},
		expectedResp: json.RawMessage(`{"type":"about:blank","title":"Bad Request","detail":"bad query param: no such component ethernet interface","status":400}` + "\n"),
		expectError:  true,
	}}

	for i, test := range tests {
		results.UpdateCompEthInterfaceIPAddress.Output.ipm = test.hmsdsResp
		results.UpdateCompEthInterfaceIPAddress.Output.err = test.hmsdsRespErr
		results.UpdateCompEthInterfaceIPAddress.Input.id = ""
		results.UpdateCompEthInterfaceIPAddress.Input.ipAddr = ""
		results.UpdateCompEthInterfaceIPAddress.Input.ipmPatch = nil
		req, err := http.NewRequest(test.reqType, test.reqURI, bytes.NewBuffer(test.reqBody))
		if err != nil {
			t.Fatalf("an error '%s' was not expected while creating request", err)
		}
		w := httptest.NewRecorder()

		router.ServeHTTP(w, req)
		if !test.expectError && w.Code != http.StatusOK {
			t.Errorf("Test %v Failed: Response code was %v; want 200", i, w.Code)
		} else if test.expectError && w.Code == http.StatusOK {
			t.Errorf("Test %v Failed: Response code was %v; expected an error", i, w.Code)
		}

		if !test.expectError || test.hmsdsRespErr != nil {
			if test.expectedMACAddress != results.UpdateCompEthInterfaceIPAddress.Input.id {
				t.Errorf("Test %v Failed: Expected MAC address is '%v'; Received '%v'", i, test.expectedMACAddress, results.UpdateCompEthInterfaceIPAddress.Input.id)
			}

			if test.expectedIPAddress != results.UpdateCompEthInterfaceIPAddress.Input.ipAddr {
				t.Errorf("Test %v Failed: Expected IP Address is '%v'; Received '%v'", i, test.expectedIPAddress, results.UpdateCompEthInterfaceIPAddress.Input.ipAddr)
			}

			if !reflect.DeepEqual(test.expectedPatch, results.UpdateCompEthInterfaceIPAddress.Input.ipmPatch) {
				t.Errorf("Test %v Failed: Expected patch is '%v'; Received '%v'", i, test.expectedPatch, results.UpdateCompEthInterfaceIPAddress.Input.ipmPatch)
			}
		}
		if bytes.Compare(test.expectedResp, w.Body.Bytes()) != 0 {
			t.Errorf("Test %v Failed: Expected body is '%v'; Received '%v'", i, string(test.expectedResp), w.Body)
		}
	}
}

func TestDoCompEthInterfaceIPAddressDeleteV2(t *testing.T) {
	tests := []struct {
		reqType            string
		reqURI             string
		hmsdsResp          bool
		hmsdsRespErr       error
		expectedMACAddress string
		expectedIPAddress  string
		expectedResp       []byte
		expectError        bool
	}{{ // Test 0 Delete an existing IP Address
		reqType:            "DELETE",
		reqURI:             "https://localhost/hsm/v2/Inventory/EthernetInterfaces/a4bf0138ee65/IPAddresses/10.254.0.10",
		hmsdsResp:          true,
		hmsdsRespErr:       nil,
		expectedMACAddress: "a4bf0138ee65",
		expectedIPAddress:  "10.254.0.10",
		expectedResp:       json.RawMessage(`{"code":0,"message":"deleted 1 entry"}` + "\n"),
		expectError:        false,
	}, { // Test 1 Delete a non-existant IP Address
		reqType:            "DELETE",
		reqURI:             "https://localhost/hsm/v2/Inventory/EthernetInterfaces/a4bf0138ee65/IPAddresses/10.254.0.11",
		hmsdsResp:          false,
		hmsdsRespErr:       nil,
		expectedMACAddress: "a4bf0138ee65",
		expectedIPAddress:  "10.254.0.11",
		expectedResp:       json.RawMessage(`{"type":"about:blank","title":"Not Found","detail":"component ethernet interface has no such ip address.","status":404}` + "\n"),
		expectError:        true,
	}, { // Test 2 Delete on a non-existant MAC address
		reqType:            "DELETE",
		reqURI:             "https://localhost/hsm/v2/Inventory/EthernetInterfaces/a4bf0138ee65/IPAddresses/10.254.0.10",
		hmsdsResp:          false,
		hmsdsRespErr:       hmsds.ErrHMSDSNoCompEthInterface,
		expectedMACAddress: "a4bf0138ee65",
		expectedIPAddress:  "10.254.0.10",
		expectedResp:       json.RawMessage(`{"type":"about:blank","title":"Not Found","detail":"No such component ethernet interface: a4bf0138ee65","status":404}` + "\n"),
		expectError:        true,
	}}

	for i, test := range tests {
		results.DeleteCompEthInterfaceIPAddress.Output.didDelete = test.hmsdsResp
		results.DeleteCompEthInterfaceIPAddress.Output.err = test.hmsdsRespErr
		results.DeleteCompEthInterfaceIPAddress.Input.id = ""
		results.DeleteCompEthInterfaceIPAddress.Input.ipAddr = ""
		req, err := http.NewRequest(test.reqType, test.reqURI, nil)
		if err != nil {
			t.Fatalf("an error '%s' was not expected while creating request", err)
		}
		w := httptest.NewRecorder()

		router.ServeHTTP(w, req)
		if !test.expectError && w.Code != http.StatusOK {
			t.Errorf("Test %v Failed: Response code was %v; want 200", i, w.Code)
		} else if test.expectError && w.Code == http.StatusOK {
			t.Errorf("Test %v Failed: Response code was %v; expected an error", i, w.Code)
		}

		if !test.expectError || test.hmsdsRespErr != nil {
			if test.expectedMACAddress != results.DeleteCompEthInterfaceIPAddress.Input.id {
				t.Errorf("Test %v Failed: Expected MAC address is '%v'; Received '%v'", i, test.expectedMACAddress, results.DeleteCompEthInterfaceIPAddress.Input.id)
			}

			if test.expectedIPAddress != results.DeleteCompEthInterfaceIPAddress.Input.ipAddr {
				t.Errorf("Test %v Failed: Expected IP Address is '%v'; Received '%v'", i, test.expectedIPAddress, results.DeleteCompEthInterfaceIPAddress.Input.ipAddr)
			}
		}
		if bytes.Compare(test.expectedResp, w.Body.Bytes()) != 0 {
			t.Errorf("Test %v Failed: Expected body is '%v'; Received '%v'", i, string(test.expectedResp), w.Body)
		}
	}
}

///////////////////////////////////////////////////////////////////////////////
// Discovery
///////////////////////////////////////////////////////////////////////////////

func TestDiscoveryStatusGet(t *testing.T) {
	discoveryStatus := sm.DiscoveryStatus{ID: 121, Status: "InProgress", LastUpdate: "654654654"}
	tests := []struct {
		reqType         string
		reqURI          string
		hmsdsRespStatus *sm.DiscoveryStatus
		hmsdsRespErr    error
		expectedID      uint
		expectedResp    []byte
	}{{
		reqType:         "GET",
		reqURI:          "https://localhost/hsm/v2/Inventory/DiscoveryStatus/121",
		hmsdsRespStatus: &discoveryStatus,
		hmsdsRespErr:    nil,
		expectedID:      121,
		expectedResp:    json.RawMessage(`{"ID":121,"Status":"InProgress","LastUpdateTime":"654654654"}` + "\n"),
	}, {
		reqType:         "GET",
		reqURI:          "https://localhost/hsm/v2/Inventory/DiscoveryStatus/32",
		hmsdsRespStatus: nil,
		hmsdsRespErr:    nil,
		expectedID:      32,
		expectedResp:    json.RawMessage(`{"type":"about:blank","title":"Not Found","detail":"no such DiscoveryStatus ID.","status":404}` + "\n"),
	}, {
		reqType:         "GET",
		reqURI:          "https://localhost/hsm/v2/Inventory/DiscoveryStatus/0",
		hmsdsRespStatus: nil,
		hmsdsRespErr:    hmsds.ErrHMSDSArgMissing,
		expectedID:      0,
		expectedResp:    json.RawMessage(`{"type":"about:blank","title":"Internal Server Error","detail":"Failed due to DB access issue.","status":500}` + "\n"),
	}}

	for i, test := range tests {
		results.GetDiscoveryStatusByID.Return.status = test.hmsdsRespStatus
		results.GetDiscoveryStatusByID.Return.err = test.hmsdsRespErr
		req, err := http.NewRequest(test.reqType, test.reqURI, nil)
		if err != nil {
			t.Fatalf("an error '%s' was not expected while creating request", err)
		}
		w := httptest.NewRecorder()

		router.ServeHTTP(w, req)
		if test.hmsdsRespErr == nil && test.hmsdsRespStatus != nil && w.Code != http.StatusOK {
			t.Errorf("Response code was %v; want 200", w.Code)
		} else if (test.hmsdsRespErr != nil || test.hmsdsRespStatus == nil) && w.Code == http.StatusOK {
			t.Errorf("Response code was %v; expected an error", w.Code)
		}

		if test.expectedID != results.GetDiscoveryStatusByID.Input.id {
			t.Errorf("Test %v Failed: Expected comp '%v'; Received comp '%v'", i, test.expectedID, results.GetDiscoveryStatusByID.Input.id)
		}

		if bytes.Compare(test.expectedResp, w.Body.Bytes()) != 0 {
			t.Errorf("Test %v Failed: Expected body is '%v'; Received '%v'", i, string(test.expectedResp), w.Body)
		}
	}
}

func TestDiscoveryStatusGetAll(t *testing.T) {
	discoveryStatus := []*sm.DiscoveryStatus{
		{ID: 121, Status: "Complete", LastUpdate: "654654654432"},
		{ID: 123, Status: "InProgress", LastUpdate: "654654655344"},
		{ID: 124, Status: "InProgress", LastUpdate: "654654654343"},
		{ID: 126, Status: "Pending", LastUpdate: "65465465465"},
		{ID: 127, Status: "NotStarted", LastUpdate: "6546546548789"},
	}
	tests := []struct {
		reqType         string
		reqURI          string
		hmsdsRespStatus []*sm.DiscoveryStatus
		hmsdsRespErr    error
		expectedResp    []byte
	}{{
		reqType:         "GET",
		reqURI:          "https://localhost/hsm/v2/Inventory/DiscoveryStatus",
		hmsdsRespStatus: discoveryStatus,
		hmsdsRespErr:    nil,
		expectedResp:    json.RawMessage(`[{"ID":121,"Status":"Complete","LastUpdateTime":"654654654432"},{"ID":123,"Status":"InProgress","LastUpdateTime":"654654655344"},{"ID":124,"Status":"InProgress","LastUpdateTime":"654654654343"},{"ID":126,"Status":"Pending","LastUpdateTime":"65465465465"},{"ID":127,"Status":"NotStarted","LastUpdateTime":"6546546548789"}]` + "\n"),
	}, {
		reqType:         "GET",
		reqURI:          "https://localhost/hsm/v2/Inventory/DiscoveryStatus?id=23",
		hmsdsRespStatus: nil,
		hmsdsRespErr:    hmsds.ErrHMSDSArgTooMany,
		expectedResp:    json.RawMessage(`{"type":"about:blank","title":"Internal Server Error","detail":"Failed due to DB access issue.","status":500}` + "\n"),
	}}

	for i, test := range tests {
		results.GetDiscoveryStatusAll.Return.status = test.hmsdsRespStatus
		results.GetDiscoveryStatusAll.Return.err = test.hmsdsRespErr
		req, err := http.NewRequest(test.reqType, test.reqURI, nil)
		if err != nil {
			t.Fatalf("an error '%s' was not expected while creating request", err)
		}
		w := httptest.NewRecorder()

		router.ServeHTTP(w, req)
		if test.hmsdsRespErr == nil && test.hmsdsRespStatus != nil && w.Code != http.StatusOK {
			t.Errorf("Response code was %v; want 200", w.Code)
		} else if (test.hmsdsRespErr != nil || test.hmsdsRespStatus == nil) && w.Code == http.StatusOK {
			t.Errorf("Response code was %v; expected an error", w.Code)
		}

		if bytes.Compare(test.expectedResp, w.Body.Bytes()) != 0 {
			t.Errorf("Test %v Failed: Expected body is '%v'; Received '%v'", i, string(test.expectedResp), w.Body)
		}
	}
}

/////////////////////////////////////////////////////////////////////////////
// Groups
//////////////////////////////////////////////////////////////////////////////

func TestDoGroupsGet(t *testing.T) {
	tests := []struct {
		reqType            string
		reqURI             string
		hmsdsRespLabels    []string
		hmsdsRespLabelsErr error
		hmsdsRespGroup     *sm.Group
		hmsdsRespGroupErr  error
		expectedLabel      string
		expectedFiltPart   string
		expectedResp       []byte
		expectError        bool
	}{{
		reqType:            "GET",
		reqURI:             "https://localhost/hsm/v2/groups",
		hmsdsRespLabels:    []string{"my_group"},
		hmsdsRespLabelsErr: nil,
		hmsdsRespGroup: &sm.Group{
			Label:       "my_group",
			Description: "This is my group",
			Members:     sm.Members{IDs: []string{"x0c0s1b0n0", "x0c0s2b0n0"}},
		},
		hmsdsRespGroupErr: nil,
		expectedLabel:     "my_group",
		expectedFiltPart:  "",
		expectedResp:      json.RawMessage(`[{"label":"my_group","description":"This is my group","members":{"ids":["x0c0s1b0n0","x0c0s2b0n0"]}}]` + "\n"),
		expectError:       false,
	}, {
		reqType:            "GET",
		reqURI:             "https://localhost/hsm/v2/groups?group=my_group&tag=foo&partition=p1",
		hmsdsRespLabels:    []string{"my_group"},
		hmsdsRespLabelsErr: nil,
		hmsdsRespGroup: &sm.Group{
			Label:       "my_group",
			Description: "This is my group",
			Tags:        []string{"foo", "bar"},
			Members:     sm.Members{IDs: []string{"x0c0s1b0n0", "x0c0s2b0n0"}},
		},
		hmsdsRespGroupErr: nil,
		expectedLabel:     "my_group",
		expectedFiltPart:  "p1",
		expectedResp:      json.RawMessage(`[{"label":"my_group","description":"This is my group","tags":["foo","bar"],"members":{"ids":["x0c0s1b0n0","x0c0s2b0n0"]}}]` + "\n"),
		expectError:       false,
	}, {
		reqType:            "GET",
		reqURI:             "https://localhost/hsm/v2/groups?group=my_group&tag=bar",
		hmsdsRespLabels:    []string{"my_group"},
		hmsdsRespLabelsErr: nil,
		hmsdsRespGroup: &sm.Group{
			Label:       "my_group",
			Description: "This is my group",
			Tags:        []string{"foo"},
			Members:     sm.Members{IDs: []string{"x0c0s1b0n0", "x0c0s2b0n0"}},
		},
		hmsdsRespGroupErr: nil,
		expectedLabel:     "my_group",
		expectedFiltPart:  "",
		expectedResp:      json.RawMessage(`[]` + "\n"),
		expectError:       false,
	}, {
		reqType:            "GET",
		reqURI:             "https://localhost/hsm/v2/groups?group=your_group",
		hmsdsRespLabels:    []string{"my_group"},
		hmsdsRespLabelsErr: nil,
		hmsdsRespGroup:     nil,
		hmsdsRespGroupErr:  nil,
		expectedLabel:      "",
		expectedFiltPart:   "",
		expectedResp:       json.RawMessage(`[]` + "\n"),
		expectError:        false,
	}, {
		reqType:            "GET",
		reqURI:             "https://localhost/hsm/v2/groups?partition=",
		hmsdsRespLabels:    []string{},
		hmsdsRespLabelsErr: nil,
		hmsdsRespGroup:     nil,
		hmsdsRespGroupErr:  nil,
		expectedLabel:      "",
		expectedFiltPart:   "",
		expectedResp:       json.RawMessage(`{"type":"about:blank","title":"Bad Request","detail":"Invalid partition name.","status":400}` + "\n"),
		expectError:        true,
	}, {
		reqType:            "GET",
		reqURI:             "https://localhost/hsm/v2/groups?tag=",
		hmsdsRespLabels:    []string{},
		hmsdsRespLabelsErr: nil,
		hmsdsRespGroup:     nil,
		hmsdsRespGroupErr:  nil,
		expectedLabel:      "",
		expectedFiltPart:   "",
		expectedResp:       json.RawMessage(`{"type":"about:blank","title":"Bad Request","detail":"Invalid tag.","status":400}` + "\n"),
		expectError:        true,
	}, {
		reqType:            "GET",
		reqURI:             "https://localhost/hsm/v2/groups?group=",
		hmsdsRespLabels:    []string{},
		hmsdsRespLabelsErr: nil,
		hmsdsRespGroup:     nil,
		hmsdsRespGroupErr:  nil,
		expectedLabel:      "",
		expectedFiltPart:   "",
		expectedResp:       json.RawMessage(`{"type":"about:blank","title":"Bad Request","detail":"Invalid group label.","status":400}` + "\n"),
		expectError:        true,
	}, {
		reqType:            "GET",
		reqURI:             "https://localhost/hsm/v2/groups",
		hmsdsRespLabels:    []string{"my_group"},
		hmsdsRespLabelsErr: nil,
		hmsdsRespGroup:     nil,
		hmsdsRespGroupErr:  hmsds.ErrHMSDSArgBadArg,
		expectedLabel:      "my_group",
		expectedFiltPart:   "",
		expectedResp:       json.RawMessage(`{"type":"about:blank","title":"Bad Request","detail":"bad query param: Argument was not valid","status":400}` + "\n"),
		expectError:        true,
	}}

	for i, test := range tests {
		results.GetGroupLabels.Return.labels = test.hmsdsRespLabels
		results.GetGroupLabels.Return.err = test.hmsdsRespLabelsErr
		results.GetGroup.Return.group = test.hmsdsRespGroup
		results.GetGroup.Return.err = test.hmsdsRespGroupErr
		results.GetGroup.Input.label = ""
		results.GetGroup.Input.filt_part = ""
		req, err := http.NewRequest(test.reqType, test.reqURI, nil)
		if err != nil {
			t.Fatalf("an error '%s' was not expected while creating request", err)
		}
		w := httptest.NewRecorder()

		router.ServeHTTP(w, req)
		if !test.expectError && w.Code != http.StatusOK {
			t.Errorf("Response code was %v; want 200", w.Code)
		} else if test.expectError && w.Code == http.StatusOK {
			t.Errorf("Response code was %v; expected an error", w.Code)
		}

		if !test.expectError || test.hmsdsRespLabelsErr == nil {
			if test.expectedLabel != results.GetGroup.Input.label {
				t.Errorf("Test %v Failed: Expected label is '%v'; Received '%v'", i, test.expectedLabel, results.GetGroup.Input.label)
			}
			if test.expectedFiltPart != results.GetGroup.Input.filt_part {
				t.Errorf("Test %v Failed: Expected filt_part is '%v'; Received '%v'", i, test.expectedFiltPart, results.GetGroup.Input.filt_part)
			}
		}
		if bytes.Compare(test.expectedResp, w.Body.Bytes()) != 0 {
			t.Errorf("Test %v Failed: Expected body is '%v'; Received '%v'", i, string(test.expectedResp), w.Body)
		}
	}
}

func TestDoGroupsPost(t *testing.T) {
	tests := []struct {
		reqType       string
		reqURI        string
		reqBody       []byte
		hmsdsResp     string
		hmsdsRespErr  error
		expectedGroup *sm.Group
		expectedResp  []byte
		expectError   bool
	}{{
		reqType:      "POST",
		reqURI:       "https://localhost/hsm/v2/groups",
		reqBody:      json.RawMessage(`{"label":"my_group","description":"This is my group","tags":["foo","bar"],"exclusivegroup":"my_system","members":{"ids":["x0c0s1b0n0","x0c0s2b0n0"]}}`),
		hmsdsResp:    "my_group",
		hmsdsRespErr: nil,
		expectedGroup: &sm.Group{
			Label:          "my_group",
			Description:    "This is my group",
			Tags:           []string{"foo", "bar"},
			ExclusiveGroup: "my_system",
			Members:        sm.Members{IDs: []string{"x0c0s1b0n0", "x0c0s2b0n0"}},
		},
		expectedResp: json.RawMessage(`[{"URI":"/hsm/v2/groups/my_group"}]` + "\n"),
		expectError:  false,
	}, {
		reqType:       "POST",
		reqURI:        "https://localhost/hsm/v2/groups",
		reqBody:       json.RawMessage(`{"description":"This is my group","tags":["foo","bar"],"exclusivegroup":"my_system","members":{"ids":["x0c0s1b0n0","x0c0s2b0n0"]}}`),
		hmsdsResp:     "",
		hmsdsRespErr:  nil,
		expectedGroup: nil,
		expectedResp:  json.RawMessage(`{"type":"about:blank","title":"Bad Request","detail":"couldn't validate group: group or partition field has invalid characters","status":400}` + "\n"),
		expectError:   true,
	}, {
		reqType:       "POST",
		reqURI:        "https://localhost/hsm/v2/groups",
		reqBody:       json.RawMessage(`{"label":"my_group","description":"This is my group","tags":["foo","bar"],"exclusivegroup":"my_system","members":{"ids":["x0c0s1b0n0","foo"]}}`),
		hmsdsResp:     "",
		hmsdsRespErr:  nil,
		expectedGroup: nil,
		expectedResp:  json.RawMessage(`{"type":"about:blank","title":"Bad Request","detail":"couldn't validate group: got HMSTypeInvalid instead of valid type","status":400}` + "\n"),
		expectError:   true,
	}, {
		reqType:      "POST",
		reqURI:       "https://localhost/hsm/v2/groups",
		reqBody:      json.RawMessage(`{"label":"my_group","description":"This is my group","tags":["foo","bar"],"exclusivegroup":"my_system","members":{"ids":["x0c0s1b0n0","x0c0s2b0n0"]}}`),
		hmsdsResp:    "",
		hmsdsRespErr: hmsds.ErrHMSDSDuplicateKey,
		expectedGroup: &sm.Group{
			Label:          "my_group",
			Description:    "This is my group",
			Tags:           []string{"foo", "bar"},
			ExclusiveGroup: "my_system",
			Members:        sm.Members{IDs: []string{"x0c0s1b0n0", "x0c0s2b0n0"}},
		},
		expectedResp: json.RawMessage(`{"type":"about:blank","title":"Conflict","detail":"operation would conflict with an existing group that has the same label.","status":409}` + "\n"),
		expectError:  true,
	}}

	for i, test := range tests {
		results.InsertGroup.Return.label = test.hmsdsResp
		results.InsertGroup.Return.err = test.hmsdsRespErr
		results.InsertGroup.Input.g = nil
		req, err := http.NewRequest(test.reqType, test.reqURI, bytes.NewBuffer(test.reqBody))
		if err != nil {
			t.Fatalf("an error '%s' was not expected while creating request", err)
		}
		w := httptest.NewRecorder()

		router.ServeHTTP(w, req)
		if !test.expectError && w.Code != http.StatusCreated {
			t.Errorf("Response code was %v; want 201", w.Code)
		} else if test.expectError && w.Code == http.StatusCreated {
			t.Errorf("Response code was %v; expected an error", w.Code)
		}

		if !test.expectError || test.hmsdsRespErr != nil {
			if !compareGroup(test.expectedGroup, results.InsertGroup.Input.g) {
				t.Errorf("Test %v Failed: Expected group is '%v'; Received '%v'", i, test.expectedGroup, results.InsertGroup.Input.g)
			}
		}
		if bytes.Compare(test.expectedResp, w.Body.Bytes()) != 0 {
			t.Errorf("Test %v Failed: Expected body is '%v'; Received '%v'", i, string(test.expectedResp), w.Body)
		}
	}
}

func TestDoGroupGet(t *testing.T) {
	tests := []struct {
		reqType          string
		reqURI           string
		hmsdsResp        *sm.Group
		hmsdsRespErr     error
		expectedLabel    string
		expectedFiltPart string
		expectedResp     []byte
		expectError      bool
	}{{
		reqType: "GET",
		reqURI:  "https://localhost/hsm/v2/groups/my_group",
		hmsdsResp: &sm.Group{
			Label:       "my_group",
			Description: "This is my group",
			Members:     sm.Members{IDs: []string{"x0c0s1b0n0", "x0c0s2b0n0"}},
		},
		hmsdsRespErr:     nil,
		expectedLabel:    "my_group",
		expectedFiltPart: "",
		expectedResp:     json.RawMessage(`{"label":"my_group","description":"This is my group","members":{"ids":["x0c0s1b0n0","x0c0s2b0n0"]}}` + "\n"),
		expectError:      false,
	}, {
		reqType: "GET",
		reqURI:  "https://localhost/hsm/v2/groups/my_group?partition=p1",
		hmsdsResp: &sm.Group{
			Label:       "my_group",
			Description: "This is my group",
			Members:     sm.Members{IDs: []string{"x0c0s1b0n0", "x0c0s2b0n0"}},
		},
		hmsdsRespErr:     nil,
		expectedLabel:    "my_group",
		expectedFiltPart: "p1",
		expectedResp:     json.RawMessage(`{"label":"my_group","description":"This is my group","members":{"ids":["x0c0s1b0n0","x0c0s2b0n0"]}}` + "\n"),
		expectError:      false,
	}, {
		reqType:          "GET",
		reqURI:           "https://localhost/hsm/v2/groups/your_group",
		hmsdsResp:        nil,
		hmsdsRespErr:     nil,
		expectedLabel:    "your_group",
		expectedFiltPart: "",
		expectedResp:     json.RawMessage(`{"type":"about:blank","title":"Not Found","detail":"No such group: your_group","status":404}` + "\n"),
		expectError:      true,
	}, {
		reqType:          "GET",
		reqURI:           "https://localhost/hsm/v2/groups/my_group?partition=",
		hmsdsResp:        nil,
		hmsdsRespErr:     nil,
		expectedLabel:    "",
		expectedFiltPart: "",
		expectedResp:     json.RawMessage(`{"type":"about:blank","title":"Bad Request","detail":"Invalid partition name.","status":400}` + "\n"),
		expectError:      true,
	}, {
		reqType:          "GET",
		reqURI:           "https://localhost/hsm/v2/groups/My Group",
		hmsdsResp:        nil,
		hmsdsRespErr:     nil,
		expectedLabel:    "",
		expectedFiltPart: "",
		expectedResp:     json.RawMessage(`{"type":"about:blank","title":"Bad Request","detail":"Invalid group label.","status":400}` + "\n"),
		expectError:      true,
	}, {
		reqType:          "GET",
		reqURI:           "https://localhost/hsm/v2/groups/my_group",
		hmsdsResp:        nil,
		hmsdsRespErr:     hmsds.ErrHMSDSArgBadArg,
		expectedLabel:    "my_group",
		expectedFiltPart: "",
		expectedResp:     json.RawMessage(`{"type":"about:blank","title":"Bad Request","detail":"bad query param: Argument was not valid","status":400}` + "\n"),
		expectError:      true,
	}}

	for i, test := range tests {
		results.GetGroup.Return.group = test.hmsdsResp
		results.GetGroup.Return.err = test.hmsdsRespErr
		results.GetGroup.Input.label = ""
		results.GetGroup.Input.filt_part = ""
		req, err := http.NewRequest(test.reqType, test.reqURI, nil)
		if err != nil {
			t.Fatalf("an error '%s' was not expected while creating request", err)
		}
		w := httptest.NewRecorder()

		router.ServeHTTP(w, req)
		if !test.expectError && w.Code != http.StatusOK {
			t.Errorf("Response code was %v; want 200", w.Code)
		} else if test.expectError && w.Code == http.StatusOK {
			t.Errorf("Response code was %v; expected an error", w.Code)
		}

		if !test.expectError || test.hmsdsRespErr != nil {
			if test.expectedLabel != results.GetGroup.Input.label {
				t.Errorf("Test %v Failed: Expected label is '%v'; Received '%v'", i, test.expectedLabel, results.GetGroup.Input.label)
			}
			if test.expectedFiltPart != results.GetGroup.Input.filt_part {
				t.Errorf("Test %v Failed: Expected filt_part is '%v'; Received '%v'", i, test.expectedFiltPart, results.GetGroup.Input.filt_part)
			}
		}
		if bytes.Compare(test.expectedResp, w.Body.Bytes()) != 0 {
			t.Errorf("Test %v Failed: Expected body is '%v'; Received '%v'", i, string(test.expectedResp), w.Body)
		}
	}
}

func TestDoGroupDelete(t *testing.T) {
	tests := []struct {
		reqType       string
		reqURI        string
		hmsdsResp     bool
		hmsdsRespErr  error
		expectedLabel string
		expectedResp  []byte
		expectError   bool
	}{{
		reqType:       "DELETE",
		reqURI:        "https://localhost/hsm/v2/groups/my_group",
		hmsdsResp:     true,
		hmsdsRespErr:  nil,
		expectedLabel: "my_group",
		expectedResp:  json.RawMessage(`{"code":0,"message":"deleted 1 entry"}` + "\n"),
		expectError:   false,
	}, {
		reqType:       "DELETE",
		reqURI:        "https://localhost/hsm/v2/groups/your_group",
		hmsdsResp:     false,
		hmsdsRespErr:  nil,
		expectedLabel: "your_group",
		expectedResp:  json.RawMessage(`{"type":"about:blank","title":"Not Found","detail":"no such group.","status":404}` + "\n"),
		expectError:   true,
	}, {
		reqType:       "DELETE",
		reqURI:        "https://localhost/hsm/v2/groups/My Group",
		hmsdsResp:     false,
		hmsdsRespErr:  nil,
		expectedLabel: "",
		expectedResp:  json.RawMessage(`{"type":"about:blank","title":"Bad Request","detail":"Invalid group label.","status":400}` + "\n"),
		expectError:   true,
	}, {
		reqType:       "DELETE",
		reqURI:        "https://localhost/hsm/v2/groups/my_group",
		hmsdsResp:     false,
		hmsdsRespErr:  hmsds.ErrHMSDSArgBadArg,
		expectedLabel: "my_group",
		expectedResp:  json.RawMessage(`{"type":"about:blank","title":"Internal Server Error","detail":"DB query failed.","status":500}` + "\n"),
		expectError:   true,
	}}

	for i, test := range tests {
		results.DeleteGroup.Return.didDelete = test.hmsdsResp
		results.DeleteGroup.Return.err = test.hmsdsRespErr
		results.DeleteGroup.Input.label = ""
		req, err := http.NewRequest(test.reqType, test.reqURI, nil)
		if err != nil {
			t.Fatalf("an error '%s' was not expected while creating request", err)
		}
		w := httptest.NewRecorder()

		router.ServeHTTP(w, req)
		if !test.expectError && w.Code != http.StatusOK {
			t.Errorf("Response code was %v; want 200", w.Code)
		} else if test.expectError && w.Code == http.StatusOK {
			t.Errorf("Response code was %v; expected an error", w.Code)
		}

		if !test.expectError || test.hmsdsRespErr != nil {
			if test.expectedLabel != results.DeleteGroup.Input.label {
				t.Errorf("Test %v Failed: Expected label is '%v'; Received '%v'", i, test.expectedLabel, results.DeleteGroup.Input.label)
			}
		}
		if bytes.Compare(test.expectedResp, w.Body.Bytes()) != 0 {
			t.Errorf("Test %v Failed: Expected body is '%v'; Received '%v'", i, string(test.expectedResp), w.Body)
		}
	}
}

func TestDoGroupPatch(t *testing.T) {
	tests := []struct {
		reqType       string
		reqURI        string
		reqBody       []byte
		hmsdsRespErr  error
		expectedLabel string
		expectedPatch *sm.GroupPatch
		expectedResp  []byte
		expectError   bool
	}{{
		reqType:       "PATCH",
		reqURI:        "https://localhost/hsm/v2/groups/my_group",
		reqBody:       json.RawMessage(`{"tags":["foo","bar"]}`),
		hmsdsRespErr:  nil,
		expectedLabel: "my_group",
		expectedPatch: &sm.GroupPatch{
			Tags: &[]string{"foo", "bar"},
		},
		expectedResp: nil,
		expectError:  false,
	}, {
		reqType:       "PATCH",
		reqURI:        "https://localhost/hsm/v2/groups/my_group",
		reqBody:       json.RawMessage(`{}`),
		hmsdsRespErr:  nil,
		expectedLabel: "",
		expectedPatch: nil,
		expectedResp:  json.RawMessage(`{"type":"about:blank","title":"Bad Request","detail":"Request must have at least one patch field.","status":400}` + "\n"),
		expectError:   true,
	}, {
		reqType:       "PATCH",
		reqURI:        "https://localhost/hsm/v2/groups/my_group",
		reqBody:       json.RawMessage(`{"tags":["foo","B!ar"]}`),
		hmsdsRespErr:  nil,
		expectedLabel: "",
		expectedPatch: nil,
		expectedResp:  json.RawMessage(`{"type":"about:blank","title":"Bad Request","detail":"Invalid tag.","status":400}` + "\n"),
		expectError:   true,
	}, {
		reqType:       "PATCH",
		reqURI:        "https://localhost/hsm/v2/groups/My Group",
		reqBody:       json.RawMessage(`{"tags":["foo","Bar"]}`),
		hmsdsRespErr:  nil,
		expectedLabel: "",
		expectedPatch: nil,
		expectedResp:  json.RawMessage(`{"type":"about:blank","title":"Bad Request","detail":"Invalid group label.","status":400}` + "\n"),
		expectError:   true,
	}, {
		reqType:       "PATCH",
		reqURI:        "https://localhost/hsm/v2/groups/your_group",
		reqBody:       json.RawMessage(`{"tags":["foo","Bar"]}`),
		hmsdsRespErr:  hmsds.ErrHMSDSNoGroup,
		expectedLabel: "your_group",
		expectedPatch: &sm.GroupPatch{
			Tags: &[]string{"foo", "Bar"},
		},
		expectedResp: json.RawMessage(`{"type":"about:blank","title":"Not Found","detail":"no such group.","status":404}` + "\n"),
		expectError:  true,
	}, {
		reqType:       "PATCH",
		reqURI:        "https://localhost/hsm/v2/groups/my_group",
		reqBody:       json.RawMessage(`{"tags":["foo","bar"]}`),
		hmsdsRespErr:  hmsds.ErrHMSDSArgBadArg,
		expectedLabel: "my_group",
		expectedPatch: &sm.GroupPatch{
			Tags: &[]string{"foo", "bar"},
		},
		expectedResp: json.RawMessage(`{"type":"about:blank","title":"Bad Request","detail":"bad query param: Argument was not valid","status":400}` + "\n"),
		expectError:  true,
	}}

	for i, test := range tests {
		results.UpdateGroup.Return.err = test.hmsdsRespErr
		results.UpdateGroup.Input.label = ""
		results.UpdateGroup.Input.gp = nil
		req, err := http.NewRequest(test.reqType, test.reqURI, bytes.NewBuffer(test.reqBody))
		if err != nil {
			t.Fatalf("an error '%s' was not expected while creating request", err)
		}
		w := httptest.NewRecorder()

		router.ServeHTTP(w, req)
		if !test.expectError && w.Code != http.StatusNoContent {
			t.Errorf("Response code was %v; want 204", w.Code)
		} else if test.expectError && w.Code == http.StatusNoContent {
			t.Errorf("Response code was %v; expected an error", w.Code)
		}

		if !test.expectError || test.hmsdsRespErr != nil {
			if test.expectedLabel != results.UpdateGroup.Input.label {
				t.Errorf("Test %v Failed: Expected label is '%v'; Received '%v'", i, test.expectedLabel, results.UpdateGroup.Input.label)
			}
			if !compareGroupPatch(test.expectedPatch, results.UpdateGroup.Input.gp) {
				t.Errorf("Test %v Failed: Expected group patch is '%v'; Received '%v'", i, test.expectedPatch, results.UpdateGroup.Input.gp)
			}
		}
		if bytes.Compare(test.expectedResp, w.Body.Bytes()) != 0 {
			t.Errorf("Test %v Failed: Expected body is '%v'; Received '%v'", i, string(test.expectedResp), w.Body)
		}
	}
}

func TestDoGroupLabelsGet(t *testing.T) {
	tests := []struct {
		reqType      string
		reqURI       string
		hmsdsResp    []string
		hmsdsRespErr error
		expectedResp []byte
	}{{
		reqType:      "GET",
		reqURI:       "https://localhost/hsm/v2/groups/labels",
		hmsdsResp:    []string{"my_group"},
		hmsdsRespErr: nil,
		expectedResp: json.RawMessage(`["my_group"]` + "\n"),
	}, {
		reqType:      "GET",
		reqURI:       "https://localhost/hsm/v2/groups/labels",
		hmsdsResp:    []string{"my_group", "your_group"},
		hmsdsRespErr: nil,
		expectedResp: json.RawMessage(`["my_group","your_group"]` + "\n"),
	}, {
		reqType:      "GET",
		reqURI:       "https://localhost/hsm/v2/groups/labels",
		hmsdsResp:    []string{},
		hmsdsRespErr: hmsds.ErrHMSDSArgBadArg,
		expectedResp: json.RawMessage(`{"type":"about:blank","title":"Bad Request","detail":"bad query param: Argument was not valid","status":400}` + "\n"),
	}}

	for i, test := range tests {
		results.GetGroupLabels.Return.labels = test.hmsdsResp
		results.GetGroupLabels.Return.err = test.hmsdsRespErr
		req, err := http.NewRequest(test.reqType, test.reqURI, nil)
		if err != nil {
			t.Fatalf("an error '%s' was not expected while creating request", err)
		}
		w := httptest.NewRecorder()

		router.ServeHTTP(w, req)
		if test.hmsdsRespErr == nil && w.Code != http.StatusOK {
			t.Errorf("Response code was %v; want 200", w.Code)
		} else if test.hmsdsRespErr != nil && w.Code == http.StatusOK {
			t.Errorf("Response code was %v; expected an error", w.Code)
		}

		if bytes.Compare(test.expectedResp, w.Body.Bytes()) != 0 {
			t.Errorf("Test %v Failed: Expected body is '%v'; Received '%v'", i, string(test.expectedResp), w.Body)
		}
	}
}

func TestDoGroupMembersGet(t *testing.T) {
	tests := []struct {
		reqType          string
		reqURI           string
		hmsdsResp        *sm.Group
		hmsdsRespErr     error
		expectedLabel    string
		expectedFiltPart string
		expectedResp     []byte
		expectError      bool
	}{{
		reqType: "GET",
		reqURI:  "https://localhost/hsm/v2/groups/my_group/members",
		hmsdsResp: &sm.Group{
			Label:       "my_group",
			Description: "This is my group",
			Members:     sm.Members{IDs: []string{"x0c0s1b0n0", "x0c0s2b0n0"}},
		},
		hmsdsRespErr:     nil,
		expectedLabel:    "my_group",
		expectedFiltPart: "",
		expectedResp:     json.RawMessage(`{"ids":["x0c0s1b0n0","x0c0s2b0n0"]}` + "\n"),
		expectError:      false,
	}, {
		reqType: "GET",
		reqURI:  "https://localhost/hsm/v2/groups/My_Group/members?partition=P1",
		hmsdsResp: &sm.Group{
			Label:       "my_group",
			Description: "This is my group",
			Members:     sm.Members{IDs: []string{"x0c0s1b0n0", "x0c0s2b0n0"}},
		},
		hmsdsRespErr:     nil,
		expectedLabel:    "my_group",
		expectedFiltPart: "p1",
		expectedResp:     json.RawMessage(`{"ids":["x0c0s1b0n0","x0c0s2b0n0"]}` + "\n"),
		expectError:      false,
	}, {
		reqType:          "GET",
		reqURI:           "https://localhost/hsm/v2/groups/your_group/members",
		hmsdsResp:        nil,
		hmsdsRespErr:     nil,
		expectedLabel:    "your_group",
		expectedFiltPart: "",
		expectedResp:     json.RawMessage(`{"type":"about:blank","title":"Not Found","detail":"No such group: your_group","status":404}` + "\n"),
		expectError:      true,
	}, {
		reqType:          "GET",
		reqURI:           "https://localhost/hsm/v2/groups/my_group/members?partition=",
		hmsdsResp:        nil,
		hmsdsRespErr:     nil,
		expectedLabel:    "",
		expectedFiltPart: "",
		expectedResp:     json.RawMessage(`{"type":"about:blank","title":"Bad Request","detail":"Invalid partition name.","status":400}` + "\n"),
		expectError:      true,
	}, {
		reqType:          "GET",
		reqURI:           "https://localhost/hsm/v2/groups/MyGroup++/members",
		hmsdsResp:        nil,
		hmsdsRespErr:     nil,
		expectedLabel:    "",
		expectedFiltPart: "",
		expectedResp:     json.RawMessage(`{"type":"about:blank","title":"Bad Request","detail":"Invalid group label.","status":400}` + "\n"),
		expectError:      true,
	}, {
		reqType:          "GET",
		reqURI:           "https://localhost/hsm/v2/groups/my_group/members",
		hmsdsResp:        nil,
		hmsdsRespErr:     hmsds.ErrHMSDSArgBadArg,
		expectedLabel:    "my_group",
		expectedFiltPart: "",
		expectedResp:     json.RawMessage(`{"type":"about:blank","title":"Bad Request","detail":"bad query param: Argument was not valid","status":400}` + "\n"),
		expectError:      true,
	}}

	for i, test := range tests {
		results.GetGroup.Return.group = test.hmsdsResp
		results.GetGroup.Return.err = test.hmsdsRespErr
		results.GetGroup.Input.label = ""
		results.GetGroup.Input.filt_part = ""
		req, err := http.NewRequest(test.reqType, test.reqURI, nil)
		if err != nil {
			t.Fatalf("an error '%s' was not expected while creating request", err)
		}
		w := httptest.NewRecorder()

		router.ServeHTTP(w, req)
		if !test.expectError && w.Code != http.StatusOK {
			t.Errorf("Response code was %v; want 200", w.Code)
		} else if test.expectError && w.Code == http.StatusOK {
			t.Errorf("Response code was %v; expected an error", w.Code)
		}

		if !test.expectError || test.hmsdsRespErr != nil {
			if test.expectedLabel != results.GetGroup.Input.label {
				t.Errorf("Test %v Failed: Expected label is '%v'; Received '%v'", i, test.expectedLabel, results.GetGroup.Input.label)
			}
			if test.expectedFiltPart != results.GetGroup.Input.filt_part {
				t.Errorf("Test %v Failed: Expected filt_part is '%v'; Received '%v'", i, test.expectedFiltPart, results.GetGroup.Input.filt_part)
			}
		}
		if bytes.Compare(test.expectedResp, w.Body.Bytes()) != 0 {
			t.Errorf("Test %v Failed: Expected body is '%v'; Received '%v'", i, string(test.expectedResp), w.Body)
		}
	}
}

func TestDoGroupMembersPost(t *testing.T) {
	tests := []struct {
		reqType       string
		reqURI        string
		reqBody       []byte
		hmsdsResp     string
		hmsdsRespErr  error
		expectedLabel string
		expectedID    string
		expectedResp  []byte
		expectError   bool
	}{{
		reqType:       "POST",
		reqURI:        "https://localhost/hsm/v2/groups/my_group/members",
		reqBody:       json.RawMessage(`{"id":"x0c0s1b0n0"}`),
		hmsdsResp:     "x0c0s1b0n0",
		hmsdsRespErr:  nil,
		expectedLabel: "my_group",
		expectedID:    "x0c0s1b0n0",
		expectedResp:  json.RawMessage(`[{"URI":"/hsm/v2/groups/my_group/members/x0c0s1b0n0"}]` + "\n"),
		expectError:   false,
	}, {
		reqType:       "POST",
		reqURI:        "https://localhost/hsm/v2/groups/my_group/members",
		reqBody:       json.RawMessage(`{}`),
		hmsdsResp:     "",
		hmsdsRespErr:  nil,
		expectedLabel: "",
		expectedID:    "",
		expectedResp:  json.RawMessage(`{"type":"about:blank","title":"Bad Request","detail":"invalid xname ID","status":400}` + "\n"),
		expectError:   true,
	}, {
		reqType:       "POST",
		reqURI:        "https://localhost/hsm/v2/groups/my_group/members",
		reqBody:       json.RawMessage(`{"id":"foo"}`),
		hmsdsResp:     "",
		hmsdsRespErr:  nil,
		expectedLabel: "",
		expectedID:    "",
		expectedResp:  json.RawMessage(`{"type":"about:blank","title":"Bad Request","detail":"invalid xname ID","status":400}` + "\n"),
		expectError:   true,
	}, {
		reqType:       "POST",
		reqURI:        "https://localhost/hsm/v2/groups/~MyGroup/members",
		reqBody:       json.RawMessage(`{"id":"x0c0s1b0n0"}`),
		hmsdsResp:     "",
		hmsdsRespErr:  nil,
		expectedLabel: "",
		expectedID:    "",
		expectedResp:  json.RawMessage(`{"type":"about:blank","title":"Bad Request","detail":"Invalid group label.","status":400}` + "\n"),
		expectError:   true,
	}, {
		reqType:       "POST",
		reqURI:        "https://localhost/hsm/v2/groups/your_group/members",
		reqBody:       json.RawMessage(`{"id":"x0c0s1b0n0"}`),
		hmsdsResp:     "",
		hmsdsRespErr:  hmsds.ErrHMSDSNoGroup,
		expectedLabel: "your_group",
		expectedID:    "x0c0s1b0n0",
		expectedResp:  json.RawMessage(`{"type":"about:blank","title":"Not Found","detail":"No such group: your_group","status":404}` + "\n"),
		expectError:   true,
	}, {
		reqType:       "POST",
		reqURI:        "https://localhost/hsm/v2/groups/my_group/members",
		reqBody:       json.RawMessage(`{"id":"x0c0s1b0n0"}`),
		hmsdsResp:     "",
		hmsdsRespErr:  hmsds.ErrHMSDSExclusiveGroup,
		expectedLabel: "my_group",
		expectedID:    "x0c0s1b0n0",
		expectedResp:  json.RawMessage(`{"type":"about:blank","title":"Conflict","detail":"operation would conflict with an existing member in another exclusive group.","status":409}` + "\n"),
		expectError:   true,
	}, {
		reqType:       "POST",
		reqURI:        "https://localhost/hsm/v2/groups/my_group/members",
		reqBody:       json.RawMessage(`{"id":"x0c0s1b0n0"}`),
		hmsdsResp:     "",
		hmsdsRespErr:  hmsds.ErrHMSDSDuplicateKey,
		expectedLabel: "my_group",
		expectedID:    "x0c0s1b0n0",
		expectedResp:  json.RawMessage(`{"type":"about:blank","title":"Conflict","detail":"operation would conflict with an existing member in the same group.","status":409}` + "\n"),
		expectError:   true,
	}}

	for i, test := range tests {
		results.AddGroupMember.Return.id = test.hmsdsResp
		results.AddGroupMember.Return.err = test.hmsdsRespErr
		results.AddGroupMember.Input.label = ""
		results.AddGroupMember.Input.id = ""
		req, err := http.NewRequest(test.reqType, test.reqURI, bytes.NewBuffer(test.reqBody))
		if err != nil {
			t.Fatalf("an error '%s' was not expected while creating request", err)
		}
		w := httptest.NewRecorder()

		router.ServeHTTP(w, req)
		if !test.expectError && w.Code != http.StatusCreated {
			t.Errorf("Response code was %v; want 201", w.Code)
		} else if test.expectError && w.Code == http.StatusCreated {
			t.Errorf("Response code was %v; expected an error", w.Code)
		}

		if !test.expectError || test.hmsdsRespErr != nil {
			if test.expectedLabel != results.AddGroupMember.Input.label {
				t.Errorf("Test %v Failed: Expected label is '%v'; Received '%v'", i, test.expectedLabel, results.AddGroupMember.Input.label)
			}
			if test.expectedID != results.AddGroupMember.Input.id {
				t.Errorf("Test %v Failed: Expected id is '%v'; Received '%v'", i, test.expectedID, results.AddGroupMember.Input.id)
			}
		}
		if bytes.Compare(test.expectedResp, w.Body.Bytes()) != 0 {
			t.Errorf("Test %v Failed: Expected body is '%v'; Received '%v'", i, string(test.expectedResp), w.Body)
		}
	}
}

func TestDoGroupMemberDelete(t *testing.T) {
	tests := []struct {
		reqType       string
		reqURI        string
		hmsdsResp     bool
		hmsdsRespErr  error
		expectedLabel string
		expectedID    string
		expectedResp  []byte
		expectError   bool
	}{{
		reqType:       "DELETE",
		reqURI:        "https://localhost/hsm/v2/groups/my_group/members/x0c0s1b0n0",
		hmsdsResp:     true,
		hmsdsRespErr:  nil,
		expectedLabel: "my_group",
		expectedID:    "x0c0s1b0n0",
		expectedResp:  json.RawMessage(`{"code":0,"message":"deleted 1 entry"}` + "\n"),
		expectError:   false,
	}, {
		reqType:       "DELETE",
		reqURI:        "https://localhost/hsm/v2/groups/your_group/members/x0c0s1b0n0",
		hmsdsResp:     false,
		hmsdsRespErr:  nil,
		expectedLabel: "your_group",
		expectedID:    "x0c0s1b0n0",
		expectedResp:  json.RawMessage(`{"type":"about:blank","title":"Not Found","detail":"group has no such member.","status":404}` + "\n"),
		expectError:   true,
	}, {
		reqType:       "DELETE",
		reqURI:        "https://localhost/hsm/v2/groups/$MyGroup/members/x0c0s1b0n0",
		hmsdsResp:     false,
		hmsdsRespErr:  nil,
		expectedLabel: "",
		expectedID:    "",
		expectedResp:  json.RawMessage(`{"type":"about:blank","title":"Bad Request","detail":"Invalid group label.","status":400}` + "\n"),
		expectError:   true,
	}, {
		reqType:       "DELETE",
		reqURI:        "https://localhost/hsm/v2/groups/my_group/members/foo",
		hmsdsResp:     false,
		hmsdsRespErr:  nil,
		expectedLabel: "",
		expectedID:    "",
		expectedResp:  json.RawMessage(`{"type":"about:blank","title":"Bad Request","detail":"invalid xname ID","status":400}` + "\n"),
		expectError:   true,
	}, {
		reqType:       "DELETE",
		reqURI:        "https://localhost/hsm/v2/groups/my_group/members/x0c0s1b0n0",
		hmsdsResp:     false,
		hmsdsRespErr:  hmsds.ErrHMSDSArgBadArg,
		expectedLabel: "my_group",
		expectedID:    "x0c0s1b0n0",
		expectedResp:  json.RawMessage(`{"type":"about:blank","title":"Internal Server Error","detail":"DB query failed.","status":500}` + "\n"),
		expectError:   true,
	}}

	for i, test := range tests {
		results.DeleteGroupMember.Return.didDelete = test.hmsdsResp
		results.DeleteGroupMember.Return.err = test.hmsdsRespErr
		results.DeleteGroupMember.Input.label = ""
		results.DeleteGroupMember.Input.id = ""
		req, err := http.NewRequest(test.reqType, test.reqURI, nil)
		if err != nil {
			t.Fatalf("an error '%s' was not expected while creating request", err)
		}
		w := httptest.NewRecorder()

		router.ServeHTTP(w, req)
		if !test.expectError && w.Code != http.StatusOK {
			t.Errorf("Response code was %v; want 200", w.Code)
		} else if test.expectError && w.Code == http.StatusOK {
			t.Errorf("Response code was %v; expected an error", w.Code)
		}

		if !test.expectError || test.hmsdsRespErr != nil {
			if test.expectedLabel != results.DeleteGroupMember.Input.label {
				t.Errorf("Test %v Failed: Expected label is '%v'; Received '%v'", i, test.expectedLabel, results.DeleteGroupMember.Input.label)
			}
			if test.expectedID != results.DeleteGroupMember.Input.id {
				t.Errorf("Test %v Failed: Expected xname ID is '%v'; Received '%v'", i, test.expectedID, results.DeleteGroupMember.Input.id)
			}
		}
		if bytes.Compare(test.expectedResp, w.Body.Bytes()) != 0 {
			t.Errorf("Test %v Failed: Expected body is '%v'; Received '%v'", i, string(test.expectedResp), w.Body)
		}
	}
}

/////////////////////////////////////////////////////////////////////////////
// Partitions
//////////////////////////////////////////////////////////////////////////////

func TestDoPartitionsGet(t *testing.T) {
	tests := []struct {
		reqType           string
		reqURI            string
		hmsdsRespNames    []string
		hmsdsRespNamesErr error
		hmsdsRespPart     *sm.Partition
		hmsdsRespPartErr  error
		expectedName      string
		expectedResp      []byte
		expectError       bool
	}{{
		reqType:           "GET",
		reqURI:            "https://localhost/hsm/v2/partitions",
		hmsdsRespNames:    []string{"p1"},
		hmsdsRespNamesErr: nil,
		hmsdsRespPart: &sm.Partition{
			Name:        "p1",
			Description: "This is my partition",
			Members:     sm.Members{IDs: []string{"x0c0s1b0n0", "x0c0s2b0n0"}},
		},
		hmsdsRespPartErr: nil,
		expectedName:     "p1",
		expectedResp:     json.RawMessage(`[{"name":"p1","description":"This is my partition","members":{"ids":["x0c0s1b0n0","x0c0s2b0n0"]}}]` + "\n"),
		expectError:      false,
	}, {
		reqType:           "GET",
		reqURI:            "https://localhost/hsm/v2/partitions?partition=p1&tag=foo",
		hmsdsRespNames:    []string{"p1"},
		hmsdsRespNamesErr: nil,
		hmsdsRespPart: &sm.Partition{
			Name:        "p1",
			Description: "This is my partition",
			Tags:        []string{"foo", "bar"},
			Members:     sm.Members{IDs: []string{"x0c0s1b0n0", "x0c0s2b0n0"}},
		},
		hmsdsRespPartErr: nil,
		expectedName:     "p1",
		expectedResp:     json.RawMessage(`[{"name":"p1","description":"This is my partition","tags":["foo","bar"],"members":{"ids":["x0c0s1b0n0","x0c0s2b0n0"]}}]` + "\n"),
		expectError:      false,
	}, {
		reqType:           "GET",
		reqURI:            "https://localhost/hsm/v2/partitions?partition=p1&tag=bar",
		hmsdsRespNames:    []string{"p1"},
		hmsdsRespNamesErr: nil,
		hmsdsRespPart: &sm.Partition{
			Name:        "p1",
			Description: "This is my partition",
			Tags:        []string{"foo"},
			Members:     sm.Members{IDs: []string{"x0c0s1b0n0", "x0c0s2b0n0"}},
		},
		hmsdsRespPartErr: nil,
		expectedName:     "p1",
		expectedResp:     json.RawMessage(`[]` + "\n"),
		expectError:      false,
	}, {
		reqType:           "GET",
		reqURI:            "https://localhost/hsm/v2/partitions?partition=p2",
		hmsdsRespNames:    []string{"p1"},
		hmsdsRespNamesErr: nil,
		hmsdsRespPart:     nil,
		hmsdsRespPartErr:  nil,
		expectedName:      "",
		expectedResp:      json.RawMessage(`[]` + "\n"),
		expectError:       false,
	}, {
		reqType:           "GET",
		reqURI:            "https://localhost/hsm/v2/partitions?partition=",
		hmsdsRespNames:    []string{},
		hmsdsRespNamesErr: nil,
		hmsdsRespPart:     nil,
		hmsdsRespPartErr:  nil,
		expectedName:      "",
		expectedResp:      json.RawMessage(`{"type":"about:blank","title":"Bad Request","detail":"Invalid partition name.","status":400}` + "\n"),
		expectError:       true,
	}, {
		reqType:           "GET",
		reqURI:            "https://localhost/hsm/v2/partitions?tag=",
		hmsdsRespNames:    []string{},
		hmsdsRespNamesErr: nil,
		hmsdsRespPart:     nil,
		hmsdsRespPartErr:  nil,
		expectedName:      "",
		expectedResp:      json.RawMessage(`{"type":"about:blank","title":"Bad Request","detail":"Invalid tag.","status":400}` + "\n"),
		expectError:       true,
	}, {
		reqType:           "GET",
		reqURI:            "https://localhost/hsm/v2/partitions",
		hmsdsRespNames:    []string{"p1"},
		hmsdsRespNamesErr: nil,
		hmsdsRespPart:     nil,
		hmsdsRespPartErr:  hmsds.ErrHMSDSArgBadArg,
		expectedName:      "p1",
		expectedResp:      json.RawMessage(`{"type":"about:blank","title":"Bad Request","detail":"bad query param: Argument was not valid","status":400}` + "\n"),
		expectError:       true,
	}}

	for i, test := range tests {
		results.GetPartitionNames.Return.pnames = test.hmsdsRespNames
		results.GetPartitionNames.Return.err = test.hmsdsRespNamesErr
		results.GetPartition.Return.partition = test.hmsdsRespPart
		results.GetPartition.Return.err = test.hmsdsRespPartErr
		results.GetPartition.Input.pname = ""
		req, err := http.NewRequest(test.reqType, test.reqURI, nil)
		if err != nil {
			t.Fatalf("an error '%s' was not expected while creating request", err)
		}
		w := httptest.NewRecorder()

		router.ServeHTTP(w, req)
		if !test.expectError && w.Code != http.StatusOK {
			t.Errorf("Response code was %v; want 200", w.Code)
		} else if test.expectError && w.Code == http.StatusOK {
			t.Errorf("Response code was %v; expected an error", w.Code)
		}

		if !test.expectError || test.hmsdsRespNamesErr == nil {
			if test.expectedName != results.GetPartition.Input.pname {
				t.Errorf("Test %v Failed: Expected name is '%v'; Received '%v'", i, test.expectedName, results.GetPartition.Input.pname)
			}
		}
		if bytes.Compare(test.expectedResp, w.Body.Bytes()) != 0 {
			t.Errorf("Test %v Failed: Expected body is '%v'; Received '%v'", i, string(test.expectedResp), w.Body)
		}
	}
}

func TestDoPartitionsPost(t *testing.T) {
	tests := []struct {
		reqType      string
		reqURI       string
		reqBody      []byte
		hmsdsResp    string
		hmsdsRespErr error
		expectedPart *sm.Partition
		expectedResp []byte
		expectError  bool
	}{{
		reqType:      "POST",
		reqURI:       "https://localhost/hsm/v2/partitions",
		reqBody:      json.RawMessage(`{"name":"p1","description":"This is my partition","tags":["foo","bar"],"members":{"ids":["x0c0s1b0n0","x0c0s2b0n0"]}}`),
		hmsdsResp:    "p1",
		hmsdsRespErr: nil,
		expectedPart: &sm.Partition{
			Name:        "p1",
			Description: "This is my partition",
			Tags:        []string{"foo", "bar"},
			Members:     sm.Members{IDs: []string{"x0c0s1b0n0", "x0c0s2b0n0"}},
		},
		expectedResp: json.RawMessage(`[{"URI":"/hsm/v2/partitions/p1"}]` + "\n"),
		expectError:  false,
	}, {
		reqType:      "POST",
		reqURI:       "https://localhost/hsm/v2/partitions",
		reqBody:      json.RawMessage(`{"description":"This is my partition","tags":["foo","bar"],"members":{"ids":["x0c0s1b0n0","x0c0s2b0n0"]}}`),
		hmsdsResp:    "",
		hmsdsRespErr: nil,
		expectedPart: nil,
		expectedResp: json.RawMessage(`{"type":"about:blank","title":"Bad Request","detail":"couldn't validate partition: Bad partition name. Must be p# or p#.#","status":400}` + "\n"),
		expectError:  true,
	}, {
		reqType:      "POST",
		reqURI:       "https://localhost/hsm/v2/partitions",
		reqBody:      json.RawMessage(`{"name":"p1","description":"This is my partition","tags":["foo","bar"],"members":{"ids":["x0c0s1b0n0","foo"]}}`),
		hmsdsResp:    "",
		hmsdsRespErr: nil,
		expectedPart: nil,
		expectedResp: json.RawMessage(`{"type":"about:blank","title":"Bad Request","detail":"couldn't validate partition: got HMSTypeInvalid instead of valid type","status":400}` + "\n"),
		expectError:  true,
	}, {
		reqType:      "POST",
		reqURI:       "https://localhost/hsm/v2/partitions",
		reqBody:      json.RawMessage(`{"name":"p1","description":"This is my partition","tags":["foo","bar"],"members":{"ids":["x0c0s1b0n0","x0c0s2b0n0"]}}`),
		hmsdsResp:    "",
		hmsdsRespErr: hmsds.ErrHMSDSDuplicateKey,
		expectedPart: &sm.Partition{
			Name:        "p1",
			Description: "This is my partition",
			Tags:        []string{"foo", "bar"},
			Members:     sm.Members{IDs: []string{"x0c0s1b0n0", "x0c0s2b0n0"}},
		},
		expectedResp: json.RawMessage(`{"type":"about:blank","title":"Conflict","detail":"operation would conflict with an existing partition that has the same name.","status":409}` + "\n"),
		expectError:  true,
	}}

	for i, test := range tests {
		results.InsertPartition.Return.pname = test.hmsdsResp
		results.InsertPartition.Return.err = test.hmsdsRespErr
		results.InsertPartition.Input.p = nil
		req, err := http.NewRequest(test.reqType, test.reqURI, bytes.NewBuffer(test.reqBody))
		if err != nil {
			t.Fatalf("an error '%s' was not expected while creating request", err)
		}
		w := httptest.NewRecorder()

		router.ServeHTTP(w, req)
		if !test.expectError && w.Code != http.StatusCreated {
			t.Errorf("Response code was %v; want 201", w.Code)
		} else if test.expectError && w.Code == http.StatusCreated {
			t.Errorf("Response code was %v; expected an error", w.Code)
		}

		if !test.expectError || test.hmsdsRespErr != nil {
			if !comparePartition(test.expectedPart, results.InsertPartition.Input.p) {
				t.Errorf("Test %v Failed: Expected partition is '%v'; Received '%v'", i, test.expectedPart, results.InsertPartition.Input.p)
			}
		}
		if bytes.Compare(test.expectedResp, w.Body.Bytes()) != 0 {
			t.Errorf("Test %v Failed: Expected body is '%v'; Received '%v'", i, string(test.expectedResp), w.Body)
		}
	}
}

func TestDoPartitionGet(t *testing.T) {
	tests := []struct {
		reqType      string
		reqURI       string
		hmsdsResp    *sm.Partition
		hmsdsRespErr error
		expectedName string
		expectedResp []byte
		expectError  bool
	}{{
		reqType: "GET",
		reqURI:  "https://localhost/hsm/v2/partitions/p1",
		hmsdsResp: &sm.Partition{
			Name:        "p1",
			Description: "This is my partition",
			Members:     sm.Members{IDs: []string{"x0c0s1b0n0", "x0c0s2b0n0"}},
		},
		hmsdsRespErr: nil,
		expectedName: "p1",
		expectedResp: json.RawMessage(`{"name":"p1","description":"This is my partition","members":{"ids":["x0c0s1b0n0","x0c0s2b0n0"]}}` + "\n"),
		expectError:  false,
	}, {
		reqType:      "GET",
		reqURI:       "https://localhost/hsm/v2/partitions/p2",
		hmsdsResp:    nil,
		hmsdsRespErr: nil,
		expectedName: "p2",
		expectedResp: json.RawMessage(`{"type":"about:blank","title":"Not Found","detail":"No such partition: p2","status":404}` + "\n"),
		expectError:  true,
	}, {
		reqType:      "GET",
		reqURI:       "https://localhost/hsm/v2/partitions/&p1",
		hmsdsResp:    nil,
		hmsdsRespErr: nil,
		expectedName: "",
		expectedResp: json.RawMessage(`{"type":"about:blank","title":"Bad Request","detail":"Invalid partition name.","status":400}` + "\n"),
		expectError:  true,
	}, {
		reqType:      "GET",
		reqURI:       "https://localhost/hsm/v2/partitions/p1",
		hmsdsResp:    nil,
		hmsdsRespErr: hmsds.ErrHMSDSArgBadArg,
		expectedName: "p1",
		expectedResp: json.RawMessage(`{"type":"about:blank","title":"Bad Request","detail":"bad query param: Argument was not valid","status":400}` + "\n"),
		expectError:  true,
	}}

	for i, test := range tests {
		results.GetPartition.Return.partition = test.hmsdsResp
		results.GetPartition.Return.err = test.hmsdsRespErr
		results.GetPartition.Input.pname = ""
		req, err := http.NewRequest(test.reqType, test.reqURI, nil)
		if err != nil {
			t.Fatalf("an error '%s' was not expected while creating request", err)
		}
		w := httptest.NewRecorder()

		router.ServeHTTP(w, req)
		if !test.expectError && w.Code != http.StatusOK {
			t.Errorf("Response code was %v; want 200", w.Code)
		} else if test.expectError && w.Code == http.StatusOK {
			t.Errorf("Response code was %v; expected an error", w.Code)
		}

		if !test.expectError || test.hmsdsRespErr != nil {
			if test.expectedName != results.GetPartition.Input.pname {
				t.Errorf("Test %v Failed: Expected name is '%v'; Received '%v'", i, test.expectedName, results.GetPartition.Input.pname)
			}
		}
		if bytes.Compare(test.expectedResp, w.Body.Bytes()) != 0 {
			t.Errorf("Test %v Failed: Expected body is '%v'; Received '%v'", i, string(test.expectedResp), w.Body)
		}
	}
}

func TestDoPartitionDelete(t *testing.T) {
	tests := []struct {
		reqType      string
		reqURI       string
		hmsdsResp    bool
		hmsdsRespErr error
		expectedName string
		expectedResp []byte
		expectError  bool
	}{{
		reqType:      "DELETE",
		reqURI:       "https://localhost/hsm/v2/partitions/p1",
		hmsdsResp:    true,
		hmsdsRespErr: nil,
		expectedName: "p1",
		expectedResp: json.RawMessage(`{"code":0,"message":"deleted 1 entry"}` + "\n"),
		expectError:  false,
	}, {
		reqType:      "DELETE",
		reqURI:       "https://localhost/hsm/v2/partitions/p2",
		hmsdsResp:    false,
		hmsdsRespErr: nil,
		expectedName: "p2",
		expectedResp: json.RawMessage(`{"type":"about:blank","title":"Not Found","detail":"no such partition.","status":404}` + "\n"),
		expectError:  true,
	}, {
		reqType:      "DELETE",
		reqURI:       "https://localhost/hsm/v2/partitions/,P1,",
		hmsdsResp:    false,
		hmsdsRespErr: nil,
		expectedName: "",
		expectedResp: json.RawMessage(`{"type":"about:blank","title":"Bad Request","detail":"Invalid partition name.","status":400}` + "\n"),
		expectError:  true,
	}, {
		reqType:      "DELETE",
		reqURI:       "https://localhost/hsm/v2/partitions/p1",
		hmsdsResp:    false,
		hmsdsRespErr: hmsds.ErrHMSDSArgBadArg,
		expectedName: "p1",
		expectedResp: json.RawMessage(`{"type":"about:blank","title":"Internal Server Error","detail":"DB query failed.","status":500}` + "\n"),
		expectError:  true,
	}}

	for i, test := range tests {
		results.DeletePartition.Return.didDelete = test.hmsdsResp
		results.DeletePartition.Return.err = test.hmsdsRespErr
		results.DeletePartition.Input.pname = ""
		req, err := http.NewRequest(test.reqType, test.reqURI, nil)
		if err != nil {
			t.Fatalf("an error '%s' was not expected while creating request", err)
		}
		w := httptest.NewRecorder()

		router.ServeHTTP(w, req)
		if !test.expectError && w.Code != http.StatusOK {
			t.Errorf("Response code was %v; want 200", w.Code)
		} else if test.expectError && w.Code == http.StatusOK {
			t.Errorf("Response code was %v; expected an error", w.Code)
		}

		if !test.expectError || test.hmsdsRespErr != nil {
			if test.expectedName != results.DeletePartition.Input.pname {
				t.Errorf("Test %v Failed: Expected name is '%v'; Received '%v'", i, test.expectedName, results.DeletePartition.Input.pname)
			}
		}
		if bytes.Compare(test.expectedResp, w.Body.Bytes()) != 0 {
			t.Errorf("Test %v Failed: Expected body is '%v'; Received '%v'", i, string(test.expectedResp), w.Body)
		}
	}
}

func TestDoPartitionPatch(t *testing.T) {
	tests := []struct {
		reqType       string
		reqURI        string
		reqBody       []byte
		hmsdsRespErr  error
		expectedName  string
		expectedPatch *sm.PartitionPatch
		expectedResp  []byte
		expectError   bool
	}{{
		reqType:      "PATCH",
		reqURI:       "https://localhost/hsm/v2/partitions/p1",
		reqBody:      json.RawMessage(`{"tags":["foo","bar"]}`),
		hmsdsRespErr: nil,
		expectedName: "p1",
		expectedPatch: &sm.PartitionPatch{
			Tags: &[]string{"foo", "bar"},
		},
		expectedResp: nil,
		expectError:  false,
	}, {
		reqType:       "PATCH",
		reqURI:        "https://localhost/hsm/v2/partitions/p1",
		reqBody:       json.RawMessage(`{}`),
		hmsdsRespErr:  nil,
		expectedName:  "",
		expectedPatch: nil,
		expectedResp:  json.RawMessage(`{"type":"about:blank","title":"Bad Request","detail":"Request must have at least one patch field.","status":400}` + "\n"),
		expectError:   true,
	}, {
		reqType:       "PATCH",
		reqURI:        "https://localhost/hsm/v2/partitions/p1",
		reqBody:       json.RawMessage(`{"tags":["foo","B^^^ar"]}`),
		hmsdsRespErr:  nil,
		expectedName:  "",
		expectedPatch: nil,
		expectedResp:  json.RawMessage(`{"type":"about:blank","title":"Bad Request","detail":"Invalid tag.","status":400}` + "\n"),
		expectError:   true,
	}, {
		reqType:       "PATCH",
		reqURI:        "https://localhost/hsm/v2/partitions/P!1",
		reqBody:       json.RawMessage(`{"tags":["foo","bar"]}`),
		hmsdsRespErr:  nil,
		expectedName:  "",
		expectedPatch: nil,
		expectedResp:  json.RawMessage(`{"type":"about:blank","title":"Bad Request","detail":"Invalid partition name.","status":400}` + "\n"),
		expectError:   true,
	}, {
		reqType:      "PATCH",
		reqURI:       "https://localhost/hsm/v2/partitions/p2",
		reqBody:      json.RawMessage(`{"tags":["foo","bar"]}`),
		hmsdsRespErr: hmsds.ErrHMSDSNoPartition,
		expectedName: "p2",
		expectedPatch: &sm.PartitionPatch{
			Tags: &[]string{"foo", "bar"},
		},
		expectedResp: json.RawMessage(`{"type":"about:blank","title":"Not Found","detail":"no such partition.","status":404}` + "\n"),
		expectError:  true,
	}, {
		reqType:      "PATCH",
		reqURI:       "https://localhost/hsm/v2/partitions/p1",
		reqBody:      json.RawMessage(`{"tags":["foo","bar"]}`),
		hmsdsRespErr: hmsds.ErrHMSDSArgBadArg,
		expectedName: "p1",
		expectedPatch: &sm.PartitionPatch{
			Tags: &[]string{"foo", "bar"},
		},
		expectedResp: json.RawMessage(`{"type":"about:blank","title":"Bad Request","detail":"bad query param: Argument was not valid","status":400}` + "\n"),
		expectError:  true,
	}}

	for i, test := range tests {
		results.UpdatePartition.Return.err = test.hmsdsRespErr
		results.UpdatePartition.Input.pname = ""
		results.UpdatePartition.Input.pp = nil
		req, err := http.NewRequest(test.reqType, test.reqURI, bytes.NewBuffer(test.reqBody))
		if err != nil {
			t.Fatalf("an error '%s' was not expected while creating request", err)
		}
		w := httptest.NewRecorder()

		router.ServeHTTP(w, req)
		if !test.expectError && w.Code != http.StatusNoContent {
			t.Errorf("Response code was %v; want 204", w.Code)
		} else if test.expectError && w.Code == http.StatusNoContent {
			t.Errorf("Response code was %v; expected an error", w.Code)
		}

		if !test.expectError || test.hmsdsRespErr != nil {
			if test.expectedName != results.UpdatePartition.Input.pname {
				t.Errorf("Test %v Failed: Expected name is '%v'; Received '%v'", i, test.expectedName, results.UpdatePartition.Input.pname)
			}
			if !comparePartitionPatch(test.expectedPatch, results.UpdatePartition.Input.pp) {
				t.Errorf("Test %v Failed: Expected partition patch is '%v'; Received '%v'", i, test.expectedPatch, results.UpdatePartition.Input.pp)
			}
		}
		if bytes.Compare(test.expectedResp, w.Body.Bytes()) != 0 {
			t.Errorf("Test %v Failed: Expected body is '%v'; Received '%v'", i, string(test.expectedResp), w.Body)
		}
	}
}

func TestDoPartitionNamesGet(t *testing.T) {
	tests := []struct {
		reqType      string
		reqURI       string
		hmsdsResp    []string
		hmsdsRespErr error
		expectedResp []byte
	}{{
		reqType:      "GET",
		reqURI:       "https://localhost/hsm/v2/partitions/names",
		hmsdsResp:    []string{"p1"},
		hmsdsRespErr: nil,
		expectedResp: json.RawMessage(`["p1"]` + "\n"),
	}, {
		reqType:      "GET",
		reqURI:       "https://localhost/hsm/v2/partitions/names",
		hmsdsResp:    []string{"p1", "p2"},
		hmsdsRespErr: nil,
		expectedResp: json.RawMessage(`["p1","p2"]` + "\n"),
	}, {
		reqType:      "GET",
		reqURI:       "https://localhost/hsm/v2/partitions/names",
		hmsdsResp:    []string{},
		hmsdsRespErr: hmsds.ErrHMSDSArgBadArg,
		expectedResp: json.RawMessage(`{"type":"about:blank","title":"Bad Request","detail":"bad query param: Argument was not valid","status":400}` + "\n"),
	}}

	for i, test := range tests {
		results.GetPartitionNames.Return.pnames = test.hmsdsResp
		results.GetPartitionNames.Return.err = test.hmsdsRespErr
		req, err := http.NewRequest(test.reqType, test.reqURI, nil)
		if err != nil {
			t.Fatalf("an error '%s' was not expected while creating request", err)
		}
		w := httptest.NewRecorder()

		router.ServeHTTP(w, req)
		if test.hmsdsRespErr == nil && w.Code != http.StatusOK {
			t.Errorf("Response code was %v; want 200", w.Code)
		} else if test.hmsdsRespErr != nil && w.Code == http.StatusOK {
			t.Errorf("Response code was %v; expected an error", w.Code)
		}

		if bytes.Compare(test.expectedResp, w.Body.Bytes()) != 0 {
			t.Errorf("Test %v Failed: Expected body is '%v'; Received '%v'", i, string(test.expectedResp), w.Body)
		}
	}
}

func TestDoPartitionMembersGet(t *testing.T) {
	tests := []struct {
		reqType      string
		reqURI       string
		hmsdsResp    *sm.Partition
		hmsdsRespErr error
		expectedName string
		expectedResp []byte
		expectError  bool
	}{{
		reqType: "GET",
		reqURI:  "https://localhost/hsm/v2/partitions/p1/members",
		hmsdsResp: &sm.Partition{
			Name:        "p1",
			Description: "This is my partition",
			Members:     sm.Members{IDs: []string{"x0c0s1b0n0", "x0c0s2b0n0"}},
		},
		hmsdsRespErr: nil,
		expectedName: "p1",
		expectedResp: json.RawMessage(`{"ids":["x0c0s1b0n0","x0c0s2b0n0"]}` + "\n"),
		expectError:  false,
	}, {
		reqType:      "GET",
		reqURI:       "https://localhost/hsm/v2/partitions/P2/members",
		hmsdsResp:    nil,
		hmsdsRespErr: nil,
		expectedName: "p2",
		expectedResp: json.RawMessage(`{"type":"about:blank","title":"Not Found","detail":"No such partition: p2","status":404}` + "\n"),
		expectError:  true,
	}, {
		reqType:      "GET",
		reqURI:       "https://localhost/hsm/v2/partitions/p==1/members",
		hmsdsResp:    nil,
		hmsdsRespErr: nil,
		expectedName: "",
		expectedResp: json.RawMessage(`{"type":"about:blank","title":"Bad Request","detail":"Invalid partition name.","status":400}` + "\n"),
		expectError:  true,
	}, {
		reqType:      "GET",
		reqURI:       "https://localhost/hsm/v2/partitions/p1/members",
		hmsdsResp:    nil,
		hmsdsRespErr: hmsds.ErrHMSDSArgBadArg,
		expectedName: "p1",
		expectedResp: json.RawMessage(`{"type":"about:blank","title":"Bad Request","detail":"bad query param: Argument was not valid","status":400}` + "\n"),
		expectError:  true,
	}}

	for i, test := range tests {
		results.GetPartition.Return.partition = test.hmsdsResp
		results.GetPartition.Return.err = test.hmsdsRespErr
		results.GetPartition.Input.pname = ""
		req, err := http.NewRequest(test.reqType, test.reqURI, nil)
		if err != nil {
			t.Fatalf("an error '%s' was not expected while creating request", err)
		}
		w := httptest.NewRecorder()

		router.ServeHTTP(w, req)
		if !test.expectError && w.Code != http.StatusOK {
			t.Errorf("Response code was %v; want 200", w.Code)
		} else if test.expectError && w.Code == http.StatusOK {
			t.Errorf("Response code was %v; expected an error", w.Code)
		}

		if !test.expectError || test.hmsdsRespErr != nil {
			if test.expectedName != results.GetPartition.Input.pname {
				t.Errorf("Test %v Failed: Expected name is '%v'; Received '%v'", i, test.expectedName, results.GetPartition.Input.pname)
			}
		}
		if bytes.Compare(test.expectedResp, w.Body.Bytes()) != 0 {
			t.Errorf("Test %v Failed: Expected body is '%v'; Received '%v'", i, string(test.expectedResp), w.Body)
		}
	}
}

func TestDoPartitionMembersPost(t *testing.T) {
	tests := []struct {
		reqType      string
		reqURI       string
		reqBody      []byte
		hmsdsResp    string
		hmsdsRespErr error
		expectedName string
		expectedID   string
		expectedResp []byte
		expectError  bool
	}{{
		reqType:      "POST",
		reqURI:       "https://localhost/hsm/v2/partitions/p1/members",
		reqBody:      json.RawMessage(`{"id":"x0c0s1b0n0"}`),
		hmsdsResp:    "x0c0s1b0n0",
		hmsdsRespErr: nil,
		expectedName: "p1",
		expectedID:   "x0c0s1b0n0",
		expectedResp: json.RawMessage(`[{"URI":"/hsm/v2/partitions/p1/members/x0c0s1b0n0"}]` + "\n"),
		expectError:  false,
	}, {
		reqType:      "POST",
		reqURI:       "https://localhost/hsm/v2/partitions/p1/members",
		reqBody:      json.RawMessage(`{}`),
		hmsdsResp:    "",
		hmsdsRespErr: nil,
		expectedName: "",
		expectedID:   "",
		expectedResp: json.RawMessage(`{"type":"about:blank","title":"Bad Request","detail":"invalid xname ID","status":400}` + "\n"),
		expectError:  true,
	}, {
		reqType:      "POST",
		reqURI:       "https://localhost/hsm/v2/partitions/p1/members",
		reqBody:      json.RawMessage(`{"id":"foo"}`),
		hmsdsResp:    "",
		hmsdsRespErr: nil,
		expectedName: "",
		expectedID:   "",
		expectedResp: json.RawMessage(`{"type":"about:blank","title":"Bad Request","detail":"invalid xname ID","status":400}` + "\n"),
		expectError:  true,
	}, {
		reqType:      "POST",
		reqURI:       "https://localhost/hsm/v2/partitions/p@@1/members",
		reqBody:      json.RawMessage(`{"id":"x0c0s1b0n0"}`),
		hmsdsResp:    "",
		hmsdsRespErr: nil,
		expectedName: "",
		expectedID:   "",
		expectedResp: json.RawMessage(`{"type":"about:blank","title":"Bad Request","detail":"Invalid partition name.","status":400}` + "\n"),
		expectError:  true,
	}, {
		reqType:      "POST",
		reqURI:       "https://localhost/hsm/v2/partitions/p2/members",
		reqBody:      json.RawMessage(`{"id":"x0c0s1b0n0"}`),
		hmsdsResp:    "",
		hmsdsRespErr: hmsds.ErrHMSDSNoPartition,
		expectedName: "p2",
		expectedID:   "x0c0s1b0n0",
		expectedResp: json.RawMessage(`{"type":"about:blank","title":"Not Found","detail":"No such partition: p2","status":404}` + "\n"),
		expectError:  true,
	}, {
		reqType:      "POST",
		reqURI:       "https://localhost/hsm/v2/partitions/p1/members",
		reqBody:      json.RawMessage(`{"id":"x0c0s1b0n0"}`),
		hmsdsResp:    "",
		hmsdsRespErr: hmsds.ErrHMSDSExclusivePartition,
		expectedName: "p1",
		expectedID:   "x0c0s1b0n0",
		expectedResp: json.RawMessage(`{"type":"about:blank","title":"Conflict","detail":"operation would conflict with an existing member in another partition.","status":409}` + "\n"),
		expectError:  true,
	}, {
		reqType:      "POST",
		reqURI:       "https://localhost/hsm/v2/partitions/p1/members",
		reqBody:      json.RawMessage(`{"id":"x0c0s1b0n0"}`),
		hmsdsResp:    "",
		hmsdsRespErr: hmsds.ErrHMSDSDuplicateKey,
		expectedName: "p1",
		expectedID:   "x0c0s1b0n0",
		expectedResp: json.RawMessage(`{"type":"about:blank","title":"Conflict","detail":"operation would conflict with an existing member in the same partition.","status":409}` + "\n"),
		expectError:  true,
	}}

	for i, test := range tests {
		results.AddPartitionMember.Return.id = test.hmsdsResp
		results.AddPartitionMember.Return.err = test.hmsdsRespErr
		results.AddPartitionMember.Input.pname = ""
		results.AddPartitionMember.Input.id = ""
		req, err := http.NewRequest(test.reqType, test.reqURI, bytes.NewBuffer(test.reqBody))
		if err != nil {
			t.Fatalf("an error '%s' was not expected while creating request", err)
		}
		w := httptest.NewRecorder()

		router.ServeHTTP(w, req)
		if !test.expectError && w.Code != http.StatusCreated {
			t.Errorf("Response code was %v; want 201", w.Code)
		} else if test.expectError && w.Code == http.StatusCreated {
			t.Errorf("Response code was %v; expected an error", w.Code)
		}

		if !test.expectError || test.hmsdsRespErr != nil {
			if test.expectedName != results.AddPartitionMember.Input.pname {
				t.Errorf("Test %v Failed: Expected name is '%v'; Received '%v'", i, test.expectedName, results.AddPartitionMember.Input.pname)
			}
			if test.expectedID != results.AddPartitionMember.Input.id {
				t.Errorf("Test %v Failed: Expected id is '%v'; Received '%v'", i, test.expectedID, results.AddPartitionMember.Input.id)
			}
		}
		if bytes.Compare(test.expectedResp, w.Body.Bytes()) != 0 {
			t.Errorf("Test %v Failed: Expected body is '%v'; Received '%v'", i, string(test.expectedResp), w.Body)
		}
	}
}

func TestDoPartitionMemberDelete(t *testing.T) {
	tests := []struct {
		reqType      string
		reqURI       string
		hmsdsResp    bool
		hmsdsRespErr error
		expectedName string
		expectedID   string
		expectedResp []byte
		expectError  bool
	}{{
		reqType:      "DELETE",
		reqURI:       "https://localhost/hsm/v2/partitions/p1/members/x0c0s1b0n0",
		hmsdsResp:    true,
		hmsdsRespErr: nil,
		expectedName: "p1",
		expectedID:   "x0c0s1b0n0",
		expectedResp: json.RawMessage(`{"code":0,"message":"deleted 1 entry"}` + "\n"),
		expectError:  false,
	}, {
		reqType:      "DELETE",
		reqURI:       "https://localhost/hsm/v2/partitions/P2/members/x0c0s1b0n0",
		hmsdsResp:    false,
		hmsdsRespErr: nil,
		expectedName: "p2",
		expectedID:   "x0c0s1b0n0",
		expectedResp: json.RawMessage(`{"type":"about:blank","title":"Not Found","detail":"partition has no such member.","status":404}` + "\n"),
		expectError:  true,
	}, {
		reqType:      "DELETE",
		reqURI:       "https://localhost/hsm/v2/partitions/P!1/members/x0c0s1b0n0",
		hmsdsResp:    false,
		hmsdsRespErr: nil,
		expectedName: "",
		expectedID:   "",
		expectedResp: json.RawMessage(`{"type":"about:blank","title":"Bad Request","detail":"Invalid partition name.","status":400}` + "\n"),
		expectError:  true,
	}, {
		reqType:      "DELETE",
		reqURI:       "https://localhost/hsm/v2/partitions/p1/members/foo",
		hmsdsResp:    false,
		hmsdsRespErr: nil,
		expectedName: "",
		expectedID:   "",
		expectedResp: json.RawMessage(`{"type":"about:blank","title":"Bad Request","detail":"invalid xname ID","status":400}` + "\n"),
		expectError:  true,
	}, {
		reqType:      "DELETE",
		reqURI:       "https://localhost/hsm/v2/partitions/p1/members/x0c0s1b0n0",
		hmsdsResp:    false,
		hmsdsRespErr: hmsds.ErrHMSDSArgBadArg,
		expectedName: "p1",
		expectedID:   "x0c0s1b0n0",
		expectedResp: json.RawMessage(`{"type":"about:blank","title":"Internal Server Error","detail":"DB query failed.","status":500}` + "\n"),
		expectError:  true,
	}}

	for i, test := range tests {
		results.DeletePartitionMember.Return.didDelete = test.hmsdsResp
		results.DeletePartitionMember.Return.err = test.hmsdsRespErr
		results.DeletePartitionMember.Input.pname = ""
		results.DeletePartitionMember.Input.id = ""
		req, err := http.NewRequest(test.reqType, test.reqURI, nil)
		if err != nil {
			t.Fatalf("an error '%s' was not expected while creating request", err)
		}
		w := httptest.NewRecorder()

		router.ServeHTTP(w, req)
		if !test.expectError && w.Code != http.StatusOK {
			t.Errorf("Response code was %v; want 200", w.Code)
		} else if test.expectError && w.Code == http.StatusOK {
			t.Errorf("Response code was %v; expected an error", w.Code)
		}

		if !test.expectError || test.hmsdsRespErr != nil {
			if test.expectedName != results.DeletePartitionMember.Input.pname {
				t.Errorf("Test %v Failed: Expected name is '%v'; Received '%v'", i, test.expectedName, results.DeletePartitionMember.Input.pname)
			}
			if test.expectedID != results.DeletePartitionMember.Input.id {
				t.Errorf("Test %v Failed: Expected xname ID is '%v'; Received '%v'", i, test.expectedID, results.DeletePartitionMember.Input.id)
			}
		}
		if bytes.Compare(test.expectedResp, w.Body.Bytes()) != 0 {
			t.Errorf("Test %v Failed: Expected body is '%v'; Received '%v'", i, string(test.expectedResp), w.Body)
		}
	}
}

/////////////////////////////////////////////////////////////////////////////
// Memberships
//////////////////////////////////////////////////////////////////////////////

func TestDoMembershipsGet(t *testing.T) {
	tests := []struct {
		reqType        string
		reqURI         string
		hmsdsResp      []*sm.Membership
		hmsdsRespErr   error
		expectedFilter *hmsds.ComponentFilter
		expectedResp   []byte
		expectError    bool
	}{{
		reqType: "GET",
		reqURI:  "https://localhost/hsm/v2/memberships",
		hmsdsResp: []*sm.Membership{{
			ID:            "x0c0s1b0n0",
			GroupLabels:   []string{"my_group"},
			PartitionName: "p1",
		}, {
			ID:            "x0c0s2b0n0",
			GroupLabels:   []string{"your_group"},
			PartitionName: "p1",
		}},
		hmsdsRespErr:   nil,
		expectedFilter: &hmsds.ComponentFilter{},
		expectedResp:   json.RawMessage(`[{"id":"x0c0s1b0n0","groupLabels":["my_group"],"partitionName":"p1"},{"id":"x0c0s2b0n0","groupLabels":["your_group"],"partitionName":"p1"}]` + "\n"),
		expectError:    false,
	}, {
		reqType: "GET",
		reqURI:  "https://localhost/hsm/v2/memberships?type=node",
		hmsdsResp: []*sm.Membership{{
			ID:            "x0c0s1b0n0",
			GroupLabels:   []string{"my_group"},
			PartitionName: "p1",
		}},
		hmsdsRespErr: nil,
		expectedFilter: &hmsds.ComponentFilter{
			Type: []string{"node"},
		},
		expectedResp: json.RawMessage(`[{"id":"x0c0s1b0n0","groupLabels":["my_group"],"partitionName":"p1"}]` + "\n"),
		expectError:  false,
	}, {
		reqType:      "GET",
		reqURI:       "https://localhost/hsm/v2/memberships?type=nodebmc",
		hmsdsResp:    []*sm.Membership{},
		hmsdsRespErr: nil,
		expectedFilter: &hmsds.ComponentFilter{
			Type: []string{"nodebmc"},
		},
		expectedResp: json.RawMessage(`[]` + "\n"),
		expectError:  false,
	}, {
		reqType:      "GET",
		reqURI:       "https://localhost/hsm/v2/memberships?type=foo",
		hmsdsResp:    nil,
		hmsdsRespErr: hmsds.ErrHMSDSArgBadArg,
		expectedFilter: &hmsds.ComponentFilter{
			Type: []string{"foo"},
		},
		expectedResp: json.RawMessage(`{"type":"about:blank","title":"Bad Request","detail":"bad query param: Argument was not valid","status":400}` + "\n"),
		expectError:  true,
	}}

	for i, test := range tests {
		results.GetMemberships.Return.memberships = test.hmsdsResp
		results.GetMemberships.Return.err = test.hmsdsRespErr
		results.GetMemberships.Input.f = nil
		req, err := http.NewRequest(test.reqType, test.reqURI, nil)
		if err != nil {
			t.Fatalf("an error '%s' was not expected while creating request", err)
		}
		w := httptest.NewRecorder()

		router.ServeHTTP(w, req)
		if !test.expectError && w.Code != http.StatusOK {
			t.Errorf("Response code was %v; want 200", w.Code)
		} else if test.expectError && w.Code == http.StatusOK {
			t.Errorf("Response code was %v; expected an error", w.Code)
		}

		if !test.expectError || test.hmsdsRespErr != nil {
			if !compareFilter(*test.expectedFilter, *results.GetMemberships.Input.f) {
				t.Errorf("Test %v Failed: Expected comp filter is '%v'; Received '%v'", i, test.expectedFilter, results.GetMemberships.Input.f)
			}
		}
		if bytes.Compare(test.expectedResp, w.Body.Bytes()) != 0 {
			t.Errorf("Test %v Failed: Expected body is '%v'; Received '%v'", i, string(test.expectedResp), w.Body)
		}
	}
}

func TestDoMembershipGet(t *testing.T) {
	tests := []struct {
		reqType      string
		reqURI       string
		hmsdsResp    *sm.Membership
		hmsdsRespErr error
		expectedID   string
		expectedResp []byte
		expectError  bool
	}{{
		reqType: "GET",
		reqURI:  "https://localhost/hsm/v2/memberships/x0c0s1b0n0",
		hmsdsResp: &sm.Membership{
			ID:            "x0c0s1b0n0",
			GroupLabels:   []string{"my_group"},
			PartitionName: "p1",
		},
		hmsdsRespErr: nil,
		expectedID:   "x0c0s1b0n0",
		expectedResp: json.RawMessage(`{"id":"x0c0s1b0n0","groupLabels":["my_group"],"partitionName":"p1"}` + "\n"),
		expectError:  false,
	}, {
		reqType:      "GET",
		reqURI:       "https://localhost/hsm/v2/memberships/foo",
		hmsdsResp:    nil,
		hmsdsRespErr: nil,
		expectedID:   "",
		expectedResp: json.RawMessage(`{"type":"about:blank","title":"Bad Request","detail":"invalid xname","status":400}` + "\n"),
		expectError:  true,
	}, {
		reqType:      "GET",
		reqURI:       "https://localhost/hsm/v2/memberships/x0c0s1b0n0",
		hmsdsResp:    nil,
		hmsdsRespErr: hmsds.ErrHMSDSArgBadArg,
		expectedID:   "x0c0s1b0n0",
		expectedResp: json.RawMessage(`{"type":"about:blank","title":"Bad Request","detail":"bad query param: Argument was not valid","status":400}` + "\n"),
		expectError:  true,
	}, {
		reqType:      "GET",
		reqURI:       "https://localhost/hsm/v2/memberships/x0c0s2b0n0",
		hmsdsResp:    nil,
		hmsdsRespErr: nil,
		expectedID:   "x0c0s2b0n0",
		expectedResp: json.RawMessage(`{"type":"about:blank","title":"Not Found","detail":"No such xname: x0c0s2b0n0","status":404}` + "\n"),
		expectError:  true,
	}}

	for i, test := range tests {
		results.GetMembership.Return.membership = test.hmsdsResp
		results.GetMembership.Return.err = test.hmsdsRespErr
		results.GetMembership.Input.id = ""
		req, err := http.NewRequest(test.reqType, test.reqURI, nil)
		if err != nil {
			t.Fatalf("an error '%s' was not expected while creating request", err)
		}
		w := httptest.NewRecorder()

		router.ServeHTTP(w, req)
		if !test.expectError && w.Code != http.StatusOK {
			t.Errorf("Response code was %v; want 200", w.Code)
		} else if test.expectError && w.Code == http.StatusOK {
			t.Errorf("Response code was %v; expected an error", w.Code)
		}

		if !test.expectError || test.hmsdsRespErr != nil {
			if test.expectedID != results.GetMembership.Input.id {
				t.Errorf("Test %v Failed: Expected ID is '%v'; Received '%v'", i, test.expectedID, results.GetMembership.Input.id)
			}
		}
		if bytes.Compare(test.expectedResp, w.Body.Bytes()) != 0 {
			t.Errorf("Test %v Failed: Expected body is '%v'; Received '%v'", i, string(test.expectedResp), w.Body)
		}
	}
}

/////////////////////////////////////////////////////////////////////////////
// V2 Component Reservations
//////////////////////////////////////////////////////////////////////////////

func TestDoCompLocksReservationRemove(t *testing.T) {
	reqType := "POST"
	reqURI := "https://localhost/hsm/v2/locks/reservations/remove"
	tests := []struct {
		reqBody        []byte
		hmsdsResp      sm.CompLockV2UpdateResult
		hmsdsRespErr   error
		expectedFilter sm.CompLockV2Filter
		expectedResp   []byte
		expectError    bool
	}{{
		reqBody: json.RawMessage(`{"ComponentIDs":["x3000c0s9b0n0"]}`),
		hmsdsResp: sm.CompLockV2UpdateResult{
			Counts: sm.CompLockV2Count{
				Total:   1,
				Success: 1,
				Failure: 0,
			},
			Success: sm.CompLockV2SuccessArray{
				ComponentIDs: []string{"x3000c0s9b0n0"},
			},
			Failure: []sm.CompLockV2Failure{},
		},
		hmsdsRespErr: nil,
		expectedFilter: sm.CompLockV2Filter{
			ID:              []string{"x3000c0s9b0n0"},
			ProcessingModel: sm.CLProcessingModelRigid,
		},
		expectedResp: json.RawMessage(`{"Counts":{"Total":1,"Success":1,"Failure":0},"Success":{"ComponentIDs":["x3000c0s9b0n0"]},"Failure":[]}` + "\n"),
		expectError:  false,
	}, {
		reqBody: json.RawMessage(`{"ComponentIDs":["x3000c0s9b0n0"]}`),
		hmsdsResp: sm.CompLockV2UpdateResult{
			Success: sm.CompLockV2SuccessArray{
				ComponentIDs: []string{},
			},
			Failure: []sm.CompLockV2Failure{},
		},
		hmsdsRespErr: sm.ErrCompLockV2NotFound,
		expectedFilter: sm.CompLockV2Filter{
			ID:              []string{"x3000c0s9b0n0"},
			ProcessingModel: sm.CLProcessingModelRigid,
		},
		expectedResp: json.RawMessage(`{"type":"about:blank","title":"Bad Request","detail":"Component not found","status":400}` + "\n"),
		expectError:  true,
	}, {
		reqBody: json.RawMessage(`{"ComponentIDs":["x3000c0s9b0n0"],"ProcessingModel":"foo"}`),
		hmsdsResp: sm.CompLockV2UpdateResult{
			Success: sm.CompLockV2SuccessArray{
				ComponentIDs: []string{},
			},
			Failure: []sm.CompLockV2Failure{},
		},
		hmsdsRespErr:   sm.ErrCompLockV2BadProcessingModel,
		expectedFilter: sm.CompLockV2Filter{},
		expectedResp:   json.RawMessage(`{"type":"about:blank","title":"Bad Request","detail":"Invalid Processing Model","status":400}` + "\n"),
		expectError:    true,
	}}

	for i, test := range tests {
		results.DeleteCompReservationsForce.Return.results = test.hmsdsResp
		results.DeleteCompReservationsForce.Return.err = test.hmsdsRespErr
		results.DeleteCompReservationsForce.Input.f = sm.CompLockV2Filter{}
		req, err := http.NewRequest(reqType, reqURI, bytes.NewBuffer(test.reqBody))
		if err != nil {
			t.Fatalf("an error '%s' was not expected while creating request", err)
		}
		w := httptest.NewRecorder()

		router.ServeHTTP(w, req)
		if !test.expectError && w.Code != http.StatusOK {
			t.Errorf("Test %v Failed: Response code was %v; want 200", i, w.Code)
		} else if test.expectError && w.Code == http.StatusOK {
			t.Errorf("Test %v Failed: Response code was %v; expected an error", i, w.Code)
		}

		if !test.expectError || test.hmsdsRespErr != nil {
			if !reflect.DeepEqual(test.expectedFilter, results.DeleteCompReservationsForce.Input.f) {
				t.Errorf("Test %v Failed: Expected component lock filter is '%v'; Received '%v'", i, test.expectedFilter, results.DeleteCompReservationsForce.Input.f)
			}
		}
		if bytes.Compare(test.expectedResp, w.Body.Bytes()) != 0 {
			t.Errorf("Test %v Failed: Expected body is '%v'; Received '%v'", i, string(test.expectedResp), w.Body)
		}
	}
}

func TestDoCompLocksReservationRelease(t *testing.T) {
	reqType := "POST"
	reqURI := "https://localhost/hsm/v2/locks/reservations/release"
	tests := []struct {
		reqBody        []byte
		hmsdsResp      sm.CompLockV2UpdateResult
		hmsdsRespErr   error
		expectedFilter sm.CompLockV2ReservationFilter
		expectedResp   []byte
		expectError    bool
	}{{
		reqBody: json.RawMessage(`{"ReservationKeys":[{"ID":"x3000c0s9b0n0","Key":"x3000c0s9b0n0:rk:cbff2077-952f-4536-a102-c442227fdc5d"}]}`),
		hmsdsResp: sm.CompLockV2UpdateResult{
			Counts: sm.CompLockV2Count{
				Total:   1,
				Success: 1,
				Failure: 0,
			},
			Success: sm.CompLockV2SuccessArray{
				ComponentIDs: []string{"x3000c0s9b0n0"},
			},
			Failure: []sm.CompLockV2Failure{},
		},
		hmsdsRespErr: nil,
		expectedFilter: sm.CompLockV2ReservationFilter{
			ReservationKeys: []sm.CompLockV2Key{
				sm.CompLockV2Key{
					ID:  "x3000c0s9b0n0",
					Key: "x3000c0s9b0n0:rk:cbff2077-952f-4536-a102-c442227fdc5d",
				},
			},
			ProcessingModel: sm.CLProcessingModelRigid,
		},
		expectedResp: json.RawMessage(`{"Counts":{"Total":1,"Success":1,"Failure":0},"Success":{"ComponentIDs":["x3000c0s9b0n0"]},"Failure":[]}` + "\n"),
		expectError:  false,
	}, {
		reqBody: json.RawMessage(`{"ReservationKeys":[{"ID":"x3000c0s9b0n0","Key":"x3000c0s9b0n0:rk:cbff2077-952f-4536-a102-c442227fdc5d"}]}`),
		hmsdsResp: sm.CompLockV2UpdateResult{
			Success: sm.CompLockV2SuccessArray{
				ComponentIDs: []string{},
			},
			Failure: []sm.CompLockV2Failure{},
		},
		hmsdsRespErr: sm.ErrCompLockV2NotFound,
		expectedFilter: sm.CompLockV2ReservationFilter{
			ReservationKeys: []sm.CompLockV2Key{
				sm.CompLockV2Key{
					ID:  "x3000c0s9b0n0",
					Key: "x3000c0s9b0n0:rk:cbff2077-952f-4536-a102-c442227fdc5d",
				},
			},
			ProcessingModel: sm.CLProcessingModelRigid,
		},
		expectedResp: json.RawMessage(`{"type":"about:blank","title":"Bad Request","detail":"Component not found","status":400}` + "\n"),
		expectError:  true,
	}, {
		reqBody: json.RawMessage(`{"ReservationKeys":[{"ID":"x3000c0s9b0n0","Key":"x3000c0s9b0n0:rk:cbff2077-952f-4536-a102-c442227fdc5d"}],"ProcessingModel":"foo"}`),
		hmsdsResp: sm.CompLockV2UpdateResult{
			Success: sm.CompLockV2SuccessArray{
				ComponentIDs: []string{},
			},
			Failure: []sm.CompLockV2Failure{},
		},
		hmsdsRespErr:   sm.ErrCompLockV2BadProcessingModel,
		expectedFilter: sm.CompLockV2ReservationFilter{},
		expectedResp:   json.RawMessage(`{"type":"about:blank","title":"Bad Request","detail":"Invalid Processing Model","status":400}` + "\n"),
		expectError:    true,
	}, {
		reqBody: json.RawMessage(`{"ReservationKeys":[{"ID":"x3000c0s9b0n0"}]}`),
		hmsdsResp: sm.CompLockV2UpdateResult{
			Success: sm.CompLockV2SuccessArray{
				ComponentIDs: []string{},
			},
			Failure: []sm.CompLockV2Failure{},
		},
		hmsdsRespErr: sm.ErrCompLockV2RKey,
		expectedFilter: sm.CompLockV2ReservationFilter{
			ReservationKeys: []sm.CompLockV2Key{
				sm.CompLockV2Key{
					ID: "x3000c0s9b0n0",
				},
			},
			ProcessingModel: sm.CLProcessingModelRigid,
		},
		expectedResp: json.RawMessage(`{"type":"about:blank","title":"Bad Request","detail":"Reservation Key required for operation","status":400}` + "\n"),
		expectError:  true,
	}}

	for i, test := range tests {
		results.DeleteCompReservations.Return.results = test.hmsdsResp
		results.DeleteCompReservations.Return.err = test.hmsdsRespErr
		results.DeleteCompReservations.Input.f = sm.CompLockV2ReservationFilter{}
		req, err := http.NewRequest(reqType, reqURI, bytes.NewBuffer(test.reqBody))
		if err != nil {
			t.Fatalf("an error '%s' was not expected while creating request", err)
		}
		w := httptest.NewRecorder()

		router.ServeHTTP(w, req)
		if !test.expectError && w.Code != http.StatusOK {
			t.Errorf("Test %v Failed: Response code was %v; want 200", i, w.Code)
		} else if test.expectError && w.Code == http.StatusOK {
			t.Errorf("Test %v Failed: Response code was %v; expected an error", i, w.Code)
		}

		if !test.expectError || test.hmsdsRespErr != nil {
			if !reflect.DeepEqual(test.expectedFilter, results.DeleteCompReservations.Input.f) {
				t.Errorf("Test %v Failed: Expected component reservation filter is '%v'; Received '%v'", i, test.expectedFilter, results.DeleteCompReservations.Input.f)
			}
		}
		if bytes.Compare(test.expectedResp, w.Body.Bytes()) != 0 {
			t.Errorf("Test %v Failed: Expected body is '%v'; Received '%v'", i, string(test.expectedResp), w.Body)
		}
	}
}

func TestDoCompLocksReservationCreate(t *testing.T) {
	reqType := "POST"
	reqURI := "https://localhost/hsm/v2/locks/reservations"
	tests := []struct {
		reqBody        []byte
		hmsdsResp      sm.CompLockV2ReservationResult
		hmsdsRespErr   error
		expectedFilter sm.CompLockV2Filter
		expectedResp   []byte
		expectError    bool
	}{{
		reqBody: json.RawMessage(`{"ComponentIDs":["x3000c0s9b0n0"]}`),
		hmsdsResp: sm.CompLockV2ReservationResult{
			Success: []sm.CompLockV2Success{
				sm.CompLockV2Success{
					ID:             "x3000c0s9b0n0",
					DeputyKey:      "x3000c0s9b0n0:dk:de1a20c2-efc9-41ad-b839-1e3cef197d17",
					ReservationKey: "x3000c0s9b0n0:rk:cbff2077-952f-4536-a102-c442227fdc5d",
				},
			},
			Failure: []sm.CompLockV2Failure{},
		},
		hmsdsRespErr: nil,
		expectedFilter: sm.CompLockV2Filter{
			ID:              []string{"x3000c0s9b0n0"},
			ProcessingModel: sm.CLProcessingModelRigid,
		},
		expectedResp: json.RawMessage(`{"Success":[{"ID":"x3000c0s9b0n0","DeputyKey":"x3000c0s9b0n0:dk:de1a20c2-efc9-41ad-b839-1e3cef197d17","ReservationKey":"x3000c0s9b0n0:rk:cbff2077-952f-4536-a102-c442227fdc5d"}],"Failure":[]}` + "\n"),
		expectError:  false,
	}, {
		reqBody: json.RawMessage(`{"ComponentIDs":["x3000c0s9b0n0"],"ProcessingModel":"foo"}`),
		hmsdsResp: sm.CompLockV2ReservationResult{
			Success: []sm.CompLockV2Success{},
			Failure: []sm.CompLockV2Failure{},
		},
		hmsdsRespErr:   sm.ErrCompLockV2BadProcessingModel,
		expectedFilter: sm.CompLockV2Filter{},
		expectedResp:   json.RawMessage(`{"type":"about:blank","title":"Bad Request","detail":"Invalid Processing Model","status":400}` + "\n"),
		expectError:    true,
	}}

	for i, test := range tests {
		results.InsertCompReservations.Return.results = test.hmsdsResp
		results.InsertCompReservations.Return.err = test.hmsdsRespErr
		results.InsertCompReservations.Input.f = sm.CompLockV2Filter{}
		req, err := http.NewRequest(reqType, reqURI, bytes.NewBuffer(test.reqBody))
		if err != nil {
			t.Fatalf("an error '%s' was not expected while creating request", err)
		}
		w := httptest.NewRecorder()

		router.ServeHTTP(w, req)
		if !test.expectError && w.Code != http.StatusOK {
			t.Errorf("Test %v Failed: Response code was %v; want 200", i, w.Code)
		} else if test.expectError && w.Code == http.StatusOK {
			t.Errorf("Test %v Failed: Response code was %v; expected an error", i, w.Code)
		}

		if !test.expectError || test.hmsdsRespErr != nil {
			if !reflect.DeepEqual(test.expectedFilter, results.InsertCompReservations.Input.f) {
				t.Errorf("Test %v Failed: Expected component lock filter is '%v'; Received '%v'", i, test.expectedFilter, results.InsertCompReservations.Input.f)
			}
		}
		if bytes.Compare(test.expectedResp, w.Body.Bytes()) != 0 {
			t.Errorf("Test %v Failed: Expected body is '%v'; Received '%v'", i, string(test.expectedResp), w.Body)
		}
	}
}

func TestDoCompLocksServiceReservationCreate(t *testing.T) {
	reqType := "POST"
	reqURI := "https://localhost/hsm/v2/locks/service/reservations"
	tests := []struct {
		reqBody        []byte
		hmsdsResp      sm.CompLockV2ReservationResult
		hmsdsRespErr   error
		expectedFilter sm.CompLockV2Filter
		expectedResp   []byte
		expectError    bool
	}{{
		reqBody: json.RawMessage(`{"ComponentIDs":["x3000c0s9b0n0"],"ReservationDuration":1}`),
		hmsdsResp: sm.CompLockV2ReservationResult{
			Success: []sm.CompLockV2Success{
				sm.CompLockV2Success{
					ID:             "x3000c0s9b0n0",
					DeputyKey:      "x3000c0s9b0n0:dk:de1a20c2-efc9-41ad-b839-1e3cef197d17",
					ReservationKey: "x3000c0s9b0n0:rk:cbff2077-952f-4536-a102-c442227fdc5d",
					ExpirationTime: "2020-10-14T20:05:12.086Z",
				},
			},
			Failure: []sm.CompLockV2Failure{},
		},
		hmsdsRespErr: nil,
		expectedFilter: sm.CompLockV2Filter{
			ID:                  []string{"x3000c0s9b0n0"},
			ProcessingModel:     sm.CLProcessingModelRigid,
			ReservationDuration: 1,
		},
		expectedResp: json.RawMessage(`{"Success":[{"ID":"x3000c0s9b0n0","DeputyKey":"x3000c0s9b0n0:dk:de1a20c2-efc9-41ad-b839-1e3cef197d17","ReservationKey":"x3000c0s9b0n0:rk:cbff2077-952f-4536-a102-c442227fdc5d","ExpirationTime":"2020-10-14T20:05:12.086Z"}],"Failure":[]}` + "\n"),
		expectError:  false,
	}, {
		reqBody: json.RawMessage(`{"ComponentIDs":["x3000c0s9b0n0"],"ProcessingModel":"foo","ReservationDuration":1}`),
		hmsdsResp: sm.CompLockV2ReservationResult{
			Success: []sm.CompLockV2Success{},
			Failure: []sm.CompLockV2Failure{},
		},
		hmsdsRespErr:   sm.ErrCompLockV2BadProcessingModel,
		expectedFilter: sm.CompLockV2Filter{},
		expectedResp:   json.RawMessage(`{"type":"about:blank","title":"Bad Request","detail":"Invalid Processing Model","status":400}` + "\n"),
		expectError:    true,
	}, {
		reqBody: json.RawMessage(`{"ComponentIDs":["x3000c0s9b0n0"]}`),
		hmsdsResp: sm.CompLockV2ReservationResult{
			Success: []sm.CompLockV2Success{},
			Failure: []sm.CompLockV2Failure{},
		},
		hmsdsRespErr:   sm.ErrCompLockV2BadDuration,
		expectedFilter: sm.CompLockV2Filter{},
		expectedResp:   json.RawMessage(`{"type":"about:blank","title":"Bad Request","detail":"ReservationDuration must be greater than 0","status":400}` + "\n"),
		expectError:    true,
	}, {
		reqBody: json.RawMessage(`{"ComponentIDs":["x3000c0s9b0n0"],"ReservationDuration":16}`),
		hmsdsResp: sm.CompLockV2ReservationResult{
			Success: []sm.CompLockV2Success{},
			Failure: []sm.CompLockV2Failure{},
		},
		hmsdsRespErr:   sm.ErrCompLockV2BadDuration,
		expectedFilter: sm.CompLockV2Filter{},
		expectedResp:   json.RawMessage(`{"type":"about:blank","title":"Bad Request","detail":"Invalid Reservation Duration","status":400}` + "\n"),
		expectError:    true,
	}}

	for i, test := range tests {
		results.InsertCompReservations.Return.results = test.hmsdsResp
		results.InsertCompReservations.Return.err = test.hmsdsRespErr
		results.InsertCompReservations.Input.f = sm.CompLockV2Filter{}
		req, err := http.NewRequest(reqType, reqURI, bytes.NewBuffer(test.reqBody))
		if err != nil {
			t.Fatalf("an error '%s' was not expected while creating request", err)
		}
		w := httptest.NewRecorder()

		router.ServeHTTP(w, req)
		if !test.expectError && w.Code != http.StatusOK {
			t.Errorf("Test %v Failed: Response code was %v; want 200", i, w.Code)
		} else if test.expectError && w.Code == http.StatusOK {
			t.Errorf("Test %v Failed: Response code was %v; expected an error", i, w.Code)
		}

		if !test.expectError || test.hmsdsRespErr != nil {
			if !reflect.DeepEqual(test.expectedFilter, results.InsertCompReservations.Input.f) {
				t.Errorf("Test %v Failed: Expected component lock filter is '%v'; Received '%v'", i, test.expectedFilter, results.InsertCompReservations.Input.f)
			}
		}
		if bytes.Compare(test.expectedResp, w.Body.Bytes()) != 0 {
			t.Errorf("Test %v Failed: Expected body is '%v'; Received '%v'", i, string(test.expectedResp), w.Body)
		}
	}
}

func TestDoCompLocksServiceReservationRenew(t *testing.T) {
	reqType := "POST"
	reqURI := "https://localhost/hsm/v2/locks/service/reservations/renew"
	tests := []struct {
		reqBody        []byte
		hmsdsResp      sm.CompLockV2UpdateResult
		hmsdsRespErr   error
		expectedFilter sm.CompLockV2ReservationFilter
		expectedResp   []byte
		expectError    bool
	}{{
		reqBody: json.RawMessage(`{"ReservationKeys":[{"ID":"x3000c0s9b0n0","Key":"x3000c0s9b0n0:rk:cbff2077-952f-4536-a102-c442227fdc5d"}],"ReservationDuration":1}`),
		hmsdsResp: sm.CompLockV2UpdateResult{
			Counts: sm.CompLockV2Count{
				Total:   1,
				Success: 1,
				Failure: 0,
			},
			Success: sm.CompLockV2SuccessArray{
				ComponentIDs: []string{"x3000c0s9b0n0"},
			},
			Failure: []sm.CompLockV2Failure{},
		},
		hmsdsRespErr: nil,
		expectedFilter: sm.CompLockV2ReservationFilter{
			ReservationKeys: []sm.CompLockV2Key{
				sm.CompLockV2Key{
					ID:  "x3000c0s9b0n0",
					Key: "x3000c0s9b0n0:rk:cbff2077-952f-4536-a102-c442227fdc5d",
				},
			},
			ProcessingModel:     sm.CLProcessingModelRigid,
			ReservationDuration: 1,
		},
		expectedResp: json.RawMessage(`{"Counts":{"Total":1,"Success":1,"Failure":0},"Success":{"ComponentIDs":["x3000c0s9b0n0"]},"Failure":[]}` + "\n"),
		expectError:  false,
	}, {
		reqBody: json.RawMessage(`{"ReservationKeys":[{"ID":"x3000c0s9b0n0","Key":"x3000c0s9b0n0:rk:cbff2077-952f-4536-a102-c442227fdc5d"}]}`),
		hmsdsResp: sm.CompLockV2UpdateResult{
			Success: sm.CompLockV2SuccessArray{
				ComponentIDs: []string{},
			},
			Failure: []sm.CompLockV2Failure{},
		},
		hmsdsRespErr:   sm.ErrCompLockV2BadDuration,
		expectedFilter: sm.CompLockV2ReservationFilter{},
		expectedResp:   json.RawMessage(`{"type":"about:blank","title":"Bad Request","detail":"ReservationDuration must be greater than 0","status":400}` + "\n"),
		expectError:    true,
	}}

	for i, test := range tests {
		results.UpdateCompReservations.Return.results = test.hmsdsResp
		results.UpdateCompReservations.Return.err = test.hmsdsRespErr
		results.UpdateCompReservations.Input.f = sm.CompLockV2ReservationFilter{}
		req, err := http.NewRequest(reqType, reqURI, bytes.NewBuffer(test.reqBody))
		if err != nil {
			t.Fatalf("an error '%s' was not expected while creating request", err)
		}
		w := httptest.NewRecorder()

		router.ServeHTTP(w, req)
		if !test.expectError && w.Code != http.StatusOK {
			t.Errorf("Test %v Failed: Response code was %v; want 200", i, w.Code)
		} else if test.expectError && w.Code == http.StatusOK {
			t.Errorf("Test %v Failed: Response code was %v; expected an error", i, w.Code)
		}

		if !test.expectError || test.hmsdsRespErr != nil {
			if !reflect.DeepEqual(test.expectedFilter, results.UpdateCompReservations.Input.f) {
				t.Errorf("Test %v Failed: Expected component reservation filter is '%v'; Received '%v'", i, test.expectedFilter, results.UpdateCompReservations.Input.f)
			}
		}
		if bytes.Compare(test.expectedResp, w.Body.Bytes()) != 0 {
			t.Errorf("Test %v Failed: Expected body is '%v'; Received '%v'", i, string(test.expectedResp), w.Body)
		}
	}
}

func TestDoCompLocksServiceReservationCheck(t *testing.T) {
	reqType := "POST"
	reqURI := "https://localhost/hsm/v2/locks/service/reservations/check"
	tests := []struct {
		reqBody        []byte
		hmsdsResp      sm.CompLockV2ReservationResult
		hmsdsRespErr   error
		expectedFilter []sm.CompLockV2Key
		expectedResp   []byte
		expectError    bool
	}{{
		reqBody: json.RawMessage(`{"DeputyKeys":[{"ID":"x3000c0s9b0n0","Key":"x3000c0s9b0n0:dk:de1a20c2-efc9-41ad-b839-1e3cef197d17"}]}`),
		hmsdsResp: sm.CompLockV2ReservationResult{
			Success: []sm.CompLockV2Success{
				sm.CompLockV2Success{
					ID:        "x3000c0s9b0n0",
					DeputyKey: "x3000c0s9b0n0:dk:de1a20c2-efc9-41ad-b839-1e3cef197d17",
				},
			},
			Failure: []sm.CompLockV2Failure{},
		},
		hmsdsRespErr: nil,
		expectedFilter: []sm.CompLockV2Key{
			sm.CompLockV2Key{
				ID:  "x3000c0s9b0n0",
				Key: "x3000c0s9b0n0:dk:de1a20c2-efc9-41ad-b839-1e3cef197d17",
			},
		},
		expectedResp: json.RawMessage(`{"Success":[{"ID":"x3000c0s9b0n0","DeputyKey":"x3000c0s9b0n0:dk:de1a20c2-efc9-41ad-b839-1e3cef197d17"}],"Failure":[]}` + "\n"),
		expectError:  false,
	}, {
		reqBody: json.RawMessage(`{"DeputyKeys":[{"ID":"x3000c0s9b0n0"}],"ReservationDuration":1}`),
		hmsdsResp: sm.CompLockV2ReservationResult{
			Success: []sm.CompLockV2Success{},
			Failure: []sm.CompLockV2Failure{},
		},
		hmsdsRespErr: sm.ErrCompLockV2DKey,
		expectedFilter: []sm.CompLockV2Key{
			sm.CompLockV2Key{
				ID: "x3000c0s9b0n0",
			},
		},
		expectedResp: json.RawMessage(`{"type":"about:blank","title":"Bad Request","detail":"Deputy Key required for operation","status":400}` + "\n"),
		expectError:  true,
	}}

	for i, test := range tests {
		results.GetCompReservations.Return.results = test.hmsdsResp
		results.GetCompReservations.Return.err = test.hmsdsRespErr
		results.GetCompReservations.Input.dkeys = []sm.CompLockV2Key{}
		req, err := http.NewRequest(reqType, reqURI, bytes.NewBuffer(test.reqBody))
		if err != nil {
			t.Fatalf("an error '%s' was not expected while creating request", err)
		}
		w := httptest.NewRecorder()

		router.ServeHTTP(w, req)
		if !test.expectError && w.Code != http.StatusOK {
			t.Errorf("Test %v Failed: Response code was %v; want 200", i, w.Code)
		} else if test.expectError && w.Code == http.StatusOK {
			t.Errorf("Test %v Failed: Response code was %v; expected an error", i, w.Code)
		}

		if !test.expectError || test.hmsdsRespErr != nil {
			if !reflect.DeepEqual(test.expectedFilter, results.GetCompReservations.Input.dkeys) {
				t.Errorf("Test %v Failed: Expected deputy keys array is '%v'; Received '%v'", i, test.expectedFilter, results.GetCompReservations.Input.dkeys)
			}
		}
		if bytes.Compare(test.expectedResp, w.Body.Bytes()) != 0 {
			t.Errorf("Test %v Failed: Expected body is '%v'; Received '%v'", i, string(test.expectedResp), w.Body)
		}
	}
}

func TestDoCompLocksStatus(t *testing.T) {
	reqType := "POST"
	reqURI := "https://localhost/hsm/v2/locks/status"
	tests := []struct {
		reqBody        []byte
		hmsdsResp      []sm.CompLockV2
		hmsdsRespErr   error
		expectedFilter sm.CompLockV2Filter
		expectedResp   []byte
		expectError    bool
	}{{
		reqBody: json.RawMessage(`{"ComponentIDs":["x3000c0s9b0n0"]}`),
		hmsdsResp: []sm.CompLockV2{
			sm.CompLockV2{
				ID:                  "x3000c0s9b0n0",
				Locked:              true,
				Reserved:            false,
				ReservationDisabled: false,
			},
		},
		hmsdsRespErr: nil,
		expectedFilter: sm.CompLockV2Filter{
			ID:              []string{"x3000c0s9b0n0"},
			ProcessingModel: sm.CLProcessingModelRigid,
		},
		expectedResp: json.RawMessage(`{"Components":[{"ID":"x3000c0s9b0n0","Locked":true,"Reserved":false,"ReservationDisabled":false}]}` + "\n"),
		expectError:  false,
	}}

	for i, test := range tests {
		results.GetCompLocksV2.Return.cls = test.hmsdsResp
		results.GetCompLocksV2.Return.err = test.hmsdsRespErr
		results.GetCompLocksV2.Input.f = sm.CompLockV2Filter{}
		req, err := http.NewRequest(reqType, reqURI, bytes.NewBuffer(test.reqBody))
		if err != nil {
			t.Fatalf("an error '%s' was not expected while creating request", err)
		}
		w := httptest.NewRecorder()

		router.ServeHTTP(w, req)
		if !test.expectError && w.Code != http.StatusOK {
			t.Errorf("Test %v Failed: Response code was %v; want 200", i, w.Code)
		} else if test.expectError && w.Code == http.StatusOK {
			t.Errorf("Test %v Failed: Response code was %v; expected an error", i, w.Code)
		}

		if !test.expectError || test.hmsdsRespErr != nil {
			if !reflect.DeepEqual(test.expectedFilter, results.GetCompLocksV2.Input.f) {
				t.Errorf("Test %v Failed: Expected component lock filter is '%v'; Received '%v'", i, test.expectedFilter, results.GetCompLocksV2.Input.f)
			}
		}
		if bytes.Compare(test.expectedResp, w.Body.Bytes()) != 0 {
			t.Errorf("Test %v Failed: Expected body is '%v'; Received '%v'", i, string(test.expectedResp), w.Body)
		}
	}
}

func TestDoCompLocksStatusGet(t *testing.T) {
	reqType := "GET"
	hmsdsResp := []sm.CompLockV2{
		sm.CompLockV2{
			ID:                  "x3000c0s9b0n0",
			Locked:              true,
			Reserved:            false,
			ReservationDisabled: false,
		},
		sm.CompLockV2{
			ID:                  "x3000c0s10b0n0",
			Locked:              false,
			Reserved:            true,
			ReservationDisabled: true,
		},
	}
	expectedRespGood := json.RawMessage(`{"Components":[{"ID":"x3000c0s9b0n0","Locked":true,"Reserved":false,"ReservationDisabled":false},{"ID":"x3000c0s10b0n0","Locked":false,"Reserved":true,"ReservationDisabled":true}]}` + "\n")

	tests := []struct {
		reqURI         string
		hmsdsRespErr   error
		expectedFilter sm.CompLockV2Filter
		expectedResp   []byte
		expectError    bool
	}{{
		reqURI:       "https://localhost/hsm/v2/locks/status",
		hmsdsRespErr: nil,
		expectedFilter: sm.CompLockV2Filter{
			ProcessingModel: sm.CLProcessingModelRigid,
		},
		expectedResp: expectedRespGood,
		expectError:  false,
	}, {
		reqURI:       "https://localhost/hsm/v2/locks/status?type=Node",
		hmsdsRespErr: nil,
		expectedFilter: sm.CompLockV2Filter{
			Type:            []string{"Node"},
			ProcessingModel: sm.CLProcessingModelRigid,
		},
		expectedResp: expectedRespGood,
		expectError:  false,
	}, {
		reqURI:       "https://localhost/hsm/v2/locks/status?state=Ready",
		hmsdsRespErr: nil,
		expectedFilter: sm.CompLockV2Filter{
			State:           []string{"Ready"},
			ProcessingModel: sm.CLProcessingModelRigid,
		},
		expectedResp: expectedRespGood,
		expectError:  false,
	}, {
		reqURI:       "https://localhost/hsm/v2/locks/status?role=Management",
		hmsdsRespErr: nil,
		expectedFilter: sm.CompLockV2Filter{
			Role:            []string{"Management"},
			ProcessingModel: sm.CLProcessingModelRigid,
		},
		expectedResp: expectedRespGood,
		expectError:  false,
	}, {
		reqURI:       "https://localhost/hsm/v2/locks/status?subrole=Master",
		hmsdsRespErr: nil,
		expectedFilter: sm.CompLockV2Filter{
			SubRole:         []string{"Master"},
			ProcessingModel: sm.CLProcessingModelRigid,
		},
		expectedResp: expectedRespGood,
		expectError:  false,
	}, {
		reqURI:       "https://localhost/hsm/v2/locks/status?locked=True",
		hmsdsRespErr: nil,
		expectedFilter: sm.CompLockV2Filter{
			ProcessingModel: sm.CLProcessingModelRigid,
			Locked:          []string{"True"},
		},
		expectedResp: expectedRespGood,
		expectError:  false,
	}, {
		reqURI:       "https://localhost/hsm/v2/locks/status?reserved=False",
		hmsdsRespErr: nil,
		expectedFilter: sm.CompLockV2Filter{
			ProcessingModel: sm.CLProcessingModelRigid,
			Reserved:        []string{"False"},
		},
		expectedResp: expectedRespGood,
		expectError:  false,
	}, {
		reqURI:       "https://localhost/hsm/v2/locks/status?reservationDisabled=False",
		hmsdsRespErr: nil,
		expectedFilter: sm.CompLockV2Filter{
			ProcessingModel:     sm.CLProcessingModelRigid,
			ReservationDisabled: []string{"False"},
		},
		expectedResp: expectedRespGood,
		expectError:  false,
	}, {
		reqURI:       "https://localhost/hsm/v2/locks/status?type=Node&state=Ready&role=Management&subrole=Master&locked=True&reserved=False&reservationDisabled=False",
		hmsdsRespErr: nil,
		expectedFilter: sm.CompLockV2Filter{
			Type:                []string{"Node"},
			State:               []string{"Ready"},
			Role:                []string{"Management"},
			SubRole:             []string{"Master"},
			ProcessingModel:     sm.CLProcessingModelRigid,
			Locked:              []string{"True"},
			Reserved:            []string{"False"},
			ReservationDisabled: []string{"False"},
		},
		expectedResp: expectedRespGood,
		expectError:  false,
	}, {
		reqURI:       "https://localhost/hsm/v2/locks/status",
		hmsdsRespErr: sm.ErrCompLockV2NotFound,
		expectedFilter: sm.CompLockV2Filter{
			ProcessingModel: sm.CLProcessingModelRigid,
		},
		expectedResp: json.RawMessage(`{"type":"about:blank","title":"Bad Request","detail":"Component not found","status":400}` + "\n"),
		expectError:  true,
	}, {
		reqURI:       "https://localhost/hsm/v2/locks/status?type=Fake",
		hmsdsRespErr: hmsds.ErrHMSDSArgBadType,
		expectedFilter: sm.CompLockV2Filter{
			Type:            []string{"Fake"},
			ProcessingModel: sm.CLProcessingModelRigid,
		},
		expectedResp: json.RawMessage(`{"type":"about:blank","title":"Bad Request","detail":"Argument was not a valid HMS Type","status":400}` + "\n"),
		expectError:  true,
	}}

	for i, test := range tests {
		results.GetCompLocksV2.Return.cls = hmsdsResp
		results.GetCompLocksV2.Return.err = test.hmsdsRespErr
		req, err := http.NewRequest(reqType, test.reqURI, nil)
		if err != nil {
			t.Fatalf("an error '%s' was not expected while creating request", err)
		}
		w := httptest.NewRecorder()

		router.ServeHTTP(w, req)
		if !test.expectError && w.Code != http.StatusOK {
			t.Errorf("Test %v Failed: Response code was %v; want 200", i, w.Code)
		} else if test.expectError && w.Code == http.StatusOK {
			t.Errorf("Test %v Failed: Response code was %v; expected an error", i, w.Code)
		}

		if !test.expectError || test.hmsdsRespErr != nil {
			if !reflect.DeepEqual(test.expectedFilter, results.GetCompLocksV2.Input.f) {
				t.Errorf("Test %v Failed: Expected component lock filter is '%v'; Received '%v'", i, test.expectedFilter, results.GetCompLocksV2.Input.f)
			}
		}
		if bytes.Compare(test.expectedResp, w.Body.Bytes()) != 0 {
			t.Errorf("Test %v Failed: Expected body is '%v'; Received '%v'", i, string(test.expectedResp), w.Body)
		}
	}
}

func TestDoCompLocksLock(t *testing.T) {
	reqType := "POST"
	reqURI := "https://localhost/hsm/v2/locks/lock"
	tests := []struct {
		reqBody        []byte
		hmsdsResp      sm.CompLockV2UpdateResult
		hmsdsRespErr   error
		expectedAction string
		expectedFilter sm.CompLockV2Filter
		expectedResp   []byte
		expectError    bool
	}{{
		reqBody: json.RawMessage(`{"ComponentIDs":["x3000c0s9b0n0"]}`),
		hmsdsResp: sm.CompLockV2UpdateResult{
			Counts: sm.CompLockV2Count{
				Total:   1,
				Success: 1,
				Failure: 0,
			},
			Success: sm.CompLockV2SuccessArray{
				ComponentIDs: []string{"x3000c0s9b0n0"},
			},
			Failure: []sm.CompLockV2Failure{},
		},
		hmsdsRespErr:   nil,
		expectedAction: hmsds.CLUpdateActionLock,
		expectedFilter: sm.CompLockV2Filter{
			ID:              []string{"x3000c0s9b0n0"},
			ProcessingModel: sm.CLProcessingModelRigid,
		},
		expectedResp: json.RawMessage(`{"Counts":{"Total":1,"Success":1,"Failure":0},"Success":{"ComponentIDs":["x3000c0s9b0n0"]},"Failure":[]}` + "\n"),
		expectError:  false,
	}, {
		reqBody: json.RawMessage(`{"ComponentIDs":["x3000c0s9b0n0"],"ProcessingModel":"foo"}`),
		hmsdsResp: sm.CompLockV2UpdateResult{
			Success: sm.CompLockV2SuccessArray{
				ComponentIDs: []string{},
			},
			Failure: []sm.CompLockV2Failure{},
		},
		hmsdsRespErr:   sm.ErrCompLockV2BadProcessingModel,
		expectedAction: "",
		expectedFilter: sm.CompLockV2Filter{},
		expectedResp:   json.RawMessage(`{"type":"about:blank","title":"Bad Request","detail":"Invalid Processing Model","status":400}` + "\n"),
		expectError:    true,
	}}

	for i, test := range tests {
		results.UpdateCompLocksV2.Return.results = test.hmsdsResp
		results.UpdateCompLocksV2.Return.err = test.hmsdsRespErr
		results.UpdateCompLocksV2.Input.f = sm.CompLockV2Filter{}
		results.UpdateCompLocksV2.Input.action = ""
		req, err := http.NewRequest(reqType, reqURI, bytes.NewBuffer(test.reqBody))
		if err != nil {
			t.Fatalf("an error '%s' was not expected while creating request", err)
		}
		w := httptest.NewRecorder()

		router.ServeHTTP(w, req)
		if !test.expectError && w.Code != http.StatusOK {
			t.Errorf("Test %v Failed: Response code was %v; want 200", i, w.Code)
		} else if test.expectError && w.Code == http.StatusOK {
			t.Errorf("Test %v Failed: Response code was %v; expected an error", i, w.Code)
		}

		if !test.expectError || test.hmsdsRespErr != nil {
			if !reflect.DeepEqual(test.expectedFilter, results.UpdateCompLocksV2.Input.f) {
				t.Errorf("Test %v Failed: Expected component lock filter is '%v'; Received '%v'", i, test.expectedFilter, results.UpdateCompLocksV2.Input.f)
			}
			if test.expectedAction != results.UpdateCompLocksV2.Input.action {
				t.Errorf("Test %v Failed: Expected component lock action is '%v'; Received '%v'", i, test.expectedAction, results.UpdateCompLocksV2.Input.action)
			}
		}
		if bytes.Compare(test.expectedResp, w.Body.Bytes()) != 0 {
			t.Errorf("Test %v Failed: Expected body is '%v'; Received '%v'", i, string(test.expectedResp), w.Body)
		}
	}
}

/////////////////////////////////////////////////////////////////////////////
// Power Maps
//////////////////////////////////////////////////////////////////////////////

func TestDoPowerMapGet(t *testing.T) {
	powerMap, _ := sm.NewPowerMap("x0c0s27b0n0", []string{"x0m0p0j10", "x0m0p0j11"})
	tests := []struct {
		reqType      string
		reqURI       string
		hmsdsResp    *sm.PowerMap
		hmsdsRespErr error
		expectedID   string
		expectedResp []byte
	}{{
		reqType:      "GET",
		reqURI:       "https://localhost/hsm/v2/sysinfo/powermaps/x0c0s27b0n0",
		hmsdsResp:    powerMap,
		hmsdsRespErr: nil,
		expectedID:   "x0c0s27b0n0",
		expectedResp: json.RawMessage(`{"id":"x0c0s27b0n0","poweredBy":["x0m0p0j10","x0m0p0j11"]}` + "\n"),
	}, {
		reqType:      "GET",
		reqURI:       "https://localhost/hsm/v2/sysinfo/powermaps/x0c0s27b0n0",
		hmsdsResp:    nil,
		hmsdsRespErr: nil,
		expectedID:   "x0c0s27b0n0",
		expectedResp: json.RawMessage(`{"type":"about:blank","title":"Not Found","detail":"no such xname.","status":404}` + "\n"),
	}, {
		reqType:      "GET",
		reqURI:       "https://localhost/hsm/v2/sysinfo/powermaps/x0c0s27",
		hmsdsResp:    nil,
		hmsdsRespErr: hmsds.ErrHMSDSArgMissing,
		expectedID:   "x0c0s27",
		expectedResp: jsonErrHMSDSArgMissing,
	}, {
		reqType:      "GET",
		reqURI:       "https://localhost/hsm/v2/sysinfo/powermaps/foo",
		hmsdsResp:    nil,
		hmsdsRespErr: hmsds.ErrHMSDSArgMissing,
		expectedID:   "",
		expectedResp: json.RawMessage(`{"type":"about:blank","title":"Bad Request","detail":"invalid xname","status":400}` + "\n"),
	}}

	for i, test := range tests {
		results.GetPowerMapByID.Input.id = ""
		results.GetPowerMapByID.Return.m = test.hmsdsResp
		results.GetPowerMapByID.Return.err = test.hmsdsRespErr
		req, err := http.NewRequest(test.reqType, test.reqURI, nil)
		if err != nil {
			t.Fatalf("an error '%s' was not expected while creating request", err)
		}
		w := httptest.NewRecorder()

		router.ServeHTTP(w, req)
		if test.hmsdsRespErr == nil && test.hmsdsResp != nil && w.Code != http.StatusOK {
			t.Errorf("Response code was %v; want 200", w.Code)
		} else if (test.hmsdsRespErr != nil || test.hmsdsResp == nil) && w.Code == http.StatusOK {
			t.Errorf("Response code was %v; expected an error", w.Code)
		}

		if test.expectedID != results.GetPowerMapByID.Input.id {
			t.Errorf("Test %v Failed: Expected comp '%v'; Received comp '%v'", i, test.expectedID, results.GetPowerMapByID.Input.id)
		}

		if bytes.Compare(test.expectedResp, w.Body.Bytes()) != 0 {
			t.Errorf("Test %v Failed: Expected body is '%v'; Received '%v'", i, string(test.expectedResp), w.Body)
		}
	}
}

func TestDoPowerMapsGet(t *testing.T) {
	var powerMaps = []*sm.PowerMap{
		{ID: "x0c0s21b0n0", PoweredBy: []string{"x0m0p0j10", "x0m0p0j11"}},
		{ID: "x0c0s22b0n0", PoweredBy: []string{"x0m0p0j12", "x0m0p0j13"}},
	}

	tests := []struct {
		reqType      string
		reqURI       string
		hmsdsResp    []*sm.PowerMap
		hmsdsRespErr error
		expectedResp []byte
	}{{
		reqType:      "GET",
		reqURI:       "https://localhost/hsm/v2/sysinfo/powermaps",
		hmsdsResp:    powerMaps,
		hmsdsRespErr: nil,
		expectedResp: json.RawMessage(`[{"id":"x0c0s21b0n0","poweredBy":["x0m0p0j10","x0m0p0j11"]},{"id":"x0c0s22b0n0","poweredBy":["x0m0p0j12","x0m0p0j13"]}]` + "\n"),
	}, {
		reqType:      "GET",
		reqURI:       "https://localhost/hsm/v2/sysinfo/powermaps",
		hmsdsResp:    []*sm.PowerMap{},
		hmsdsRespErr: nil,
		expectedResp: json.RawMessage(`[]` + "\n"),
	}, {
		reqType:      "GET",
		reqURI:       "https://localhost/hsm/v2/sysinfo/powermaps?ID=foo",
		hmsdsResp:    nil,
		hmsdsRespErr: hmsds.ErrHMSDSArgMissing,
		expectedResp: jsonErrHMSDSArgMissing,
	}}

	for i, test := range tests {
		results.GetPowerMapsAll.Return.ms = test.hmsdsResp
		results.GetPowerMapsAll.Return.err = test.hmsdsRespErr
		req, err := http.NewRequest(test.reqType, test.reqURI, nil)
		if err != nil {
			t.Fatalf("an error '%s' was not expected while creating request", err)
		}
		w := httptest.NewRecorder()

		router.ServeHTTP(w, req)
		if test.hmsdsRespErr == nil && test.hmsdsResp != nil && w.Code != http.StatusOK {
			t.Errorf("Response code was %v; want 200", w.Code)
		} else if (test.hmsdsRespErr != nil || test.hmsdsResp == nil) && w.Code == http.StatusOK {
			t.Errorf("Response code was %v; expected an error", w.Code)
		}

		if bytes.Compare(test.expectedResp, w.Body.Bytes()) != 0 {
			t.Errorf("Test %v Failed: Expected body is '%v'; Received '%v'", i, string(test.expectedResp), w.Body)
		}
	}
}

func TestDoPowerMapDelete(t *testing.T) {
	tests := []struct {
		reqType        string
		reqURI         string
		hmsdsDidDelete bool
		hmsdsRespErr   error
		expectedID     string
		expectedResp   []byte
	}{{
		reqType:        "DELETE",
		reqURI:         "https://localhost/hsm/v2/sysinfo/powermaps/x0c0s27b0n0",
		hmsdsDidDelete: true,
		hmsdsRespErr:   nil,
		expectedID:     "x0c0s27b0n0",
		expectedResp:   json.RawMessage(`{"code":0,"message":"deleted 1 entry"}` + "\n"),
	}, {
		reqType:        "DELETE",
		reqURI:         "https://localhost/hsm/v2/sysinfo/powermaps/x0c0s27b0n0",
		hmsdsDidDelete: false,
		hmsdsRespErr:   nil,
		expectedID:     "x0c0s27b0n0",
		expectedResp:   json.RawMessage(`{"type":"about:blank","title":"Not Found","detail":"no such xname.","status":404}` + "\n"),
	}, {
		reqType:        "DELETE",
		reqURI:         "https://localhost/hsm/v2/sysinfo/powermaps/0c0s27b0n0",
		hmsdsDidDelete: false,
		hmsdsRespErr:   hmsds.ErrHMSDSArgBadID,
		expectedID:     "x0c0s27b0n0",
		expectedResp:   json.RawMessage(`{"type":"about:blank","title":"Bad Request","detail":"invalid xname","status":400}` + "\n"),
	}}

	for i, test := range tests {
		results.DeletePowerMapByID.Input.id = ""
		results.DeletePowerMapByID.Return.changed = test.hmsdsDidDelete
		results.DeletePowerMapByID.Return.err = test.hmsdsRespErr
		req, err := http.NewRequest(test.reqType, test.reqURI, nil)
		if err != nil {
			t.Fatalf("an error '%s' was not expected while creating request", err)
		}
		w := httptest.NewRecorder()

		router.ServeHTTP(w, req)
		if test.hmsdsRespErr == nil && test.hmsdsDidDelete && w.Code != http.StatusOK {
			t.Errorf("Response code was %v; want 200", w.Code)
		} else if (test.hmsdsRespErr != nil) && w.Code == http.StatusOK {
			t.Errorf("Response code was %v; expected an error", w.Code)
		}

		if w.Code != http.StatusBadRequest && test.expectedID != results.DeletePowerMapByID.Input.id {
			t.Errorf("Test %v Failed: Expected comp '%v'; Received comp '%v'", i, test.expectedID, results.DeletePowerMapByID.Input.id)
		}

		if bytes.Compare(test.expectedResp, w.Body.Bytes()) != 0 {
			t.Errorf("Test %v Failed: Expected body is '%v'; Received '%v'", i, string(test.expectedResp), w.Body)
		}
	}
}

func TestDoPowerMapDeleteAll(t *testing.T) {
	tests := []struct {
		reqType       string
		reqURI        string
		hmsdsRespErr  error
		expectedCount int64
		expectedResp  []byte
	}{{
		reqType:       "DELETE",
		reqURI:        "https://localhost/hsm/v2/sysinfo/powermaps",
		hmsdsRespErr:  nil,
		expectedCount: 3,
		expectedResp:  json.RawMessage(`{"code":0,"message":"deleted 3 entries"}` + "\n"),
	}, {
		reqType:       "DELETE",
		reqURI:        "https://localhost/hsm/v2/sysinfo/powermaps",
		hmsdsRespErr:  nil,
		expectedCount: 0,
		expectedResp:  json.RawMessage(`{"type":"about:blank","title":"Not Found","detail":"no entries to delete","status":404}` + "\n"),
	}}

	for i, test := range tests {
		results.DeletePowerMapsAll.Return.numRows = test.expectedCount
		results.DeletePowerMapsAll.Return.err = test.hmsdsRespErr
		req, err := http.NewRequest(test.reqType, test.reqURI, nil)
		if err != nil {
			t.Fatalf("an error '%s' was not expected while creating request", err)
		}
		w := httptest.NewRecorder()

		router.ServeHTTP(w, req)
		if test.hmsdsRespErr == nil && test.expectedCount != 0 && w.Code != http.StatusOK {
			t.Errorf("Response code was %v; want 200", w.Code)
		} else if (test.hmsdsRespErr != nil) && w.Code == http.StatusOK {
			t.Errorf("Response code was %v; expected an error", w.Code)
		}

		if w.Code != http.StatusBadRequest && test.expectedCount != results.DeletePowerMapsAll.Return.numRows {
			t.Errorf("Test %v Failed: Expected count '%v'; Received count '%v'", i, test.expectedCount, results.DeletePowerMapsAll.Return.numRows)
		}

		if bytes.Compare(test.expectedResp, w.Body.Bytes()) != 0 {
			t.Errorf("Test %v Failed: Expected body is '%v'; Received '%v'", i, string(test.expectedResp), w.Body)
		}
	}
}

func TestDoPowerMapPost(t *testing.T) {
	tests := []struct {
		reqType      string
		reqURI       string
		reqBody      []byte
		hmsdsRespErr error
		expectedResp []byte
	}{{
		reqType:      "POST",
		reqURI:       "https://localhost/hsm/v2/sysinfo/powermaps",
		reqBody:      json.RawMessage(`[{"id": "x0c0s0b0n0", "poweredBy":["x0m0p0j10","x0m0p0j11"]}]`),
		hmsdsRespErr: nil,
		expectedResp: json.RawMessage(`{"code":0,"message":"Created or modified 1 entries"}` + "\n"),
	}, {
		reqType:      "POST",
		reqURI:       "https://localhost/hsm/v2/sysinfo/powermaps",
		reqBody:      json.RawMessage(`[{"id": "x0c0s21b0n0", "poweredBy":["x0m0p0j10","x0m0p0j11"]}, { "ID": "x0c0s22b0n0", "poweredBy":["x0m0p0j12","x0m0p0j13"]}]`),
		hmsdsRespErr: nil,
		expectedResp: json.RawMessage(`{"code":0,"message":"Created or modified 2 entries"}` + "\n"),
	}, {
		reqType:      "POST",
		reqURI:       "https://localhost/hsm/v2/sysinfo/powermaps",
		reqBody:      json.RawMessage(`[]`),
		hmsdsRespErr: nil,
		expectedResp: json.RawMessage(`{"code":0,"message":"Created or modified 0 entries"}` + "\n"),
	}, {
		reqType:      "POST",
		reqURI:       "https://localhost/hsm/v2/sysinfo/powermaps",
		reqBody:      nil,
		hmsdsRespErr: hmsds.ErrHMSDSArgMissing,
		expectedResp: json.RawMessage(`{"type":"about:blank","title":"Internal Server Error","detail":"error decoding JSON unexpected end of JSON input","status":500}` + "\n"),
	}, {
		reqType:      "POST",
		reqURI:       "https://localhost/hsm/v2/sysinfo/powermaps",
		reqBody:      json.RawMessage(`[{"id": "x0c0s0b0n0", "poweredBy":["x0m0p0j10","x0m0p0j11"]}]`),
		hmsdsRespErr: hmsds.ErrHMSDSArgNoMatch,
		expectedResp: json.RawMessage(`{"type":"about:blank","title":"Internal Server Error","detail":"operation 'POST' failed during store. ","status":500}` + "\n"),
	}, {
		reqType:      "POST",
		reqURI:       "https://localhost/hsm/v2/sysinfo/powermaps",
		reqBody:      json.RawMessage(`[{"id": "x0c0s0b0n0", "poweredBy":["foo","x0m0p0j11"]}]`),
		hmsdsRespErr: hmsds.ErrHMSDSArgNoMatch,
		expectedResp: json.RawMessage(`{"type":"about:blank","title":"Bad Request","detail":"couldn't validate map data at idx 0: Power supply xname ID 'foo' is invalid","status":400}` + "\n"),
	}, {
		reqType:      "POST",
		reqURI:       "https://localhost/hsm/v2/sysinfo/powermaps",
		reqBody:      json.RawMessage(`[{"id": "foo", "poweredBy":["x0m0p0j10","x0m0p0j11"]}]`),
		hmsdsRespErr: hmsds.ErrHMSDSArgNoMatch,
		expectedResp: json.RawMessage(`{"type":"about:blank","title":"Bad Request","detail":"couldn't validate map data at idx 0: xname ID 'foo' is invalid","status":400}` + "\n"),
	}, {
		reqType:      "POST",
		reqURI:       "https://localhost/hsm/v2/sysinfo/powermaps",
		reqBody:      json.RawMessage(`[{"id": "x0c0s0b0n0"}]`),
		hmsdsRespErr: hmsds.ErrHMSDSArgNoMatch,
		expectedResp: json.RawMessage(`{"type":"about:blank","title":"Bad Request","detail":"poweredby is required for PowerMaps","status":400}` + "\n"),
	}}
	for i, test := range tests {
		// Clear the results
		results.InsertPowerMaps.Input.ms = nil
		results.InsertPowerMaps.Return.err = test.hmsdsRespErr
		req, err := http.NewRequest(test.reqType, test.reqURI, bytes.NewBuffer(test.reqBody))
		if err != nil {
			t.Fatalf("an error '%s' was not expected while creating request", err)
		}
		w := httptest.NewRecorder()

		router.ServeHTTP(w, req)
		if test.hmsdsRespErr == nil && w.Code != http.StatusOK {
			t.Errorf("Response code was %v; want 200", w.Code)
		} else if test.hmsdsRespErr != nil && w.Code == http.StatusOK {
			t.Errorf("Response code was %v; expected an error", w.Code)
		}

		if bytes.Compare(test.expectedResp, w.Body.Bytes()) != 0 {
			t.Errorf("Test %v Failed: Expected body is '%v'; Received '%v'", i, string(test.expectedResp), w.Body)
		}
	}
}

func TestDoPowerMapPut(t *testing.T) {
	powerMap, _ := sm.NewPowerMap("x0c0s27b0n0", []string{"x0m0p0j10", "x0m0p0j11"})
	tests := []struct {
		reqType          string
		reqURI           string
		reqBody          []byte
		expectedPowerMap *sm.PowerMap
		hmsdsRespErr     error
		expectedResp     []byte
	}{{
		reqType:          "PUT",
		reqURI:           "https://localhost/hsm/v2/sysinfo/powermaps/x0c0s27b0n0",
		reqBody:          json.RawMessage(`{"poweredBy": ["x0m0p0j10","x0m0p0j11"]}`),
		expectedPowerMap: powerMap,
		hmsdsRespErr:     nil,
		expectedResp:     json.RawMessage(`{"id":"x0c0s27b0n0","poweredBy":["x0m0p0j10","x0m0p0j11"]}` + "\n"),
	}, {
		reqType:          "PUT",
		reqURI:           "https://localhost/hsm/v2/sysinfo/powermaps/x0c0s27b0n0",
		reqBody:          json.RawMessage(`{}`),
		expectedPowerMap: &sm.PowerMap{},
		hmsdsRespErr:     hmsds.ErrHMSDSArgNoMatch,
		expectedResp:     json.RawMessage(`{"type":"about:blank","title":"Bad Request","detail":"poweredby is required in PUT body","status":400}` + "\n"),
	}, {
		reqType:          "PUT",
		reqURI:           "https://localhost/hsm/v2/sysinfo/powermaps/0c0s27b0n0",
		reqBody:          json.RawMessage(`{"poweredBy": ["x0m0p0j10","x0m0p0j11"]}`),
		expectedPowerMap: &sm.PowerMap{},
		hmsdsRespErr:     hmsds.ErrHMSDSArgBadID,
		expectedResp:     json.RawMessage(`{"type":"about:blank","title":"Bad Request","detail":"couldn't validate PowerMap data: xname ID '0c0s27b0n0' is invalid","status":400}` + "\n"),
	}, {
		reqType:          "PUT",
		reqURI:           "https://localhost/hsm/v2/sysinfo/powermaps/x0c0s27b0n0",
		reqBody:          json.RawMessage(`{"id": "x0c0s27b0n2", "poweredBy": ["x0m0p0j10","x0m0p0j11"]}`),
		expectedPowerMap: &sm.PowerMap{},
		hmsdsRespErr:     hmsds.ErrHMSDSArgBadID,
		expectedResp:     json.RawMessage(`{"type":"about:blank","title":"Bad Request","detail":"xname in URL and PUT body do not match","status":400}` + "\n"),
	}}

	for i, test := range tests {
		results.InsertPowerMap.Input.m = &sm.PowerMap{}
		results.InsertPowerMap.Return.err = test.hmsdsRespErr
		req, err := http.NewRequest(test.reqType, test.reqURI, bytes.NewBuffer(test.reqBody))
		if err != nil {
			t.Fatalf("an error '%s' was not expected while creating request", err)
		}
		w := httptest.NewRecorder()

		router.ServeHTTP(w, req)
		if test.hmsdsRespErr == nil && test.expectedPowerMap != nil && w.Code != http.StatusOK {
			t.Errorf("Response code was %v; want 200", w.Code)
		} else if (test.hmsdsRespErr != nil || test.expectedPowerMap == nil) && w.Code == http.StatusOK {
			t.Errorf("Response code was %v; expected an error", w.Code)
		}

		if test.expectedPowerMap.ID != results.InsertPowerMap.Input.m.ID ||
			len(test.expectedPowerMap.PoweredBy) != len(results.InsertPowerMap.Input.m.PoweredBy) {
			t.Errorf("Test %v Failed: Expected PowerMap '%v'; Received PowerMap '%v'", i, test.expectedPowerMap, results.InsertPowerMap.Input.m)
		} else {
			for i, xname := range test.expectedPowerMap.PoweredBy {
				if xname != results.InsertPowerMap.Input.m.PoweredBy[i] {
					t.Errorf("Test %v Failed: Expected PowerMap '%v'; Received PowerMap '%v'", i, test.expectedPowerMap, results.InsertPowerMap.Input.m)
				}
			}
		}

		if bytes.Compare(test.expectedResp, w.Body.Bytes()) != 0 {
			t.Errorf("Test %v Failed: Expected body is '%v'; Received '%v'", i, string(test.expectedResp), w.Body)
		}
	}
}<|MERGE_RESOLUTION|>--- conflicted
+++ resolved
@@ -38,17 +38,10 @@
 	base "github.com/Cray-HPE/hms-base"
 	compcreds "github.com/Cray-HPE/hms-compcredentials"
 	sstorage "github.com/Cray-HPE/hms-securestorage"
-<<<<<<< HEAD
 	"github.com/OpenCHAMI/smd/v2/internal/hmsds"
 	"github.com/OpenCHAMI/smd/v2/pkg/rf"
 	stest "github.com/OpenCHAMI/smd/v2/pkg/sharedtest"
 	"github.com/OpenCHAMI/smd/v2/pkg/sm"
-=======
-	"github.com/Cray-HPE/hms-smd/v2/internal/hmsds"
-	"github.com/Cray-HPE/hms-smd/v2/pkg/rf"
-	stest "github.com/Cray-HPE/hms-smd/v2/pkg/sharedtest"
-	"github.com/Cray-HPE/hms-smd/v2/pkg/sm"
->>>>>>> 8c7205d4
 
 	"github.com/go-chi/chi/v5"
 )
@@ -5455,11 +5448,7 @@
 		hmsdsRespEP:  nil,
 		hmsdsRespErr: errors.New("unexpected DB error"),
 		expectedID:   xname,
-<<<<<<< HEAD
-		expectedResp: json.RawMessage(`{"type":"about:blank","title":"Internal Server Error","detail":"failed to query DB.","status":500}` + "\n"),
-=======
 		expectedResp: json.RawMessage(`{"type":"about:blank","title":"Internal Server Error","status":500}` + "\n"),
->>>>>>> 8c7205d4
 	}}
 
 	for i, test := range tests {
@@ -5822,11 +5811,7 @@
 		hmsdsDidDelete:  false,
 		hmsdsExpectedId: []string{"x0c0s14b0"},
 		hmsdsRespErr:    errors.New("Unknown error"),
-<<<<<<< HEAD
-		expectedResp:    json.RawMessage(`{"type":"about:blank","title":"Internal Server Error","detail":"failed to query DB.","status":500}` + "\n"),
-=======
 		expectedResp:    json.RawMessage(`{"type":"about:blank","title":"Internal Server Error","status":500}` + "\n"),
->>>>>>> 8c7205d4
 	}}
 
 	for i, test := range tests {
@@ -6131,11 +6116,7 @@
 		hmsdsRespEP:  nil,
 		hmsdsRespErr: errors.New("unexpected DB error"),
 		expectedID:   xname,
-<<<<<<< HEAD
-		expectedResp: json.RawMessage(`{"type":"about:blank","title":"Internal Server Error","detail":"failed to query DB.","status":500}` + "\n"),
-=======
 		expectedResp: json.RawMessage(`{"type":"about:blank","title":"Internal Server Error","status":500}` + "\n"),
->>>>>>> 8c7205d4
 	}}
 
 	for i, test := range tests {
@@ -6253,11 +6234,7 @@
 		hmsdsRespEPs:   stest.SampleCompEndpoints,
 		hmsdsRespErr:   errors.New("Unknown error"),
 		expectedFilter: &hmsds.CompEPFilter{},
-<<<<<<< HEAD
-		expectedResp:   json.RawMessage(`{"type":"about:blank","title":"Internal Server Error","detail":"failed to query DB.","status":500}` + "\n"),
-=======
 		expectedResp:   json.RawMessage(`{"type":"about:blank","title":"Internal Server Error","status":500}` + "\n"),
->>>>>>> 8c7205d4
 		expectError:    true,
 	}}
 
@@ -6331,11 +6308,7 @@
 		hmsdsDidDelete:  false,
 		hmsdsExpectedId: []string{"x1c4"},
 		hmsdsRespErr:    errors.New("Unknown error"),
-<<<<<<< HEAD
-		expectedResp:    json.RawMessage(`{"type":"about:blank","title":"Internal Server Error","detail":"failed to query DB.","status":500}` + "\n"),
-=======
 		expectedResp:    json.RawMessage(`{"type":"about:blank","title":"Internal Server Error","status":500}` + "\n"),
->>>>>>> 8c7205d4
 	}}
 
 	for i, test := range tests {
